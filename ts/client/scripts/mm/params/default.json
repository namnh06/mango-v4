--- conflicted
+++ resolved
@@ -1,18 +1,10 @@
 {
-  "interval": 10000,
+  "interval": 1000,
   "oraclePegged": false,
   "batch": 1,
-  "tif": 45,
   "assets": {
     "BTC": {
       "perp": {
-<<<<<<< HEAD
-        "equity": 20,
-        "sizePerc": 1,
-        "bidCharge": 0.01,
-        "askCharge": 0.01,
-        "requoteThresh": 0.002,
-=======
         "sizePerc": 0.75,
         "leanCoeff": 0.00025,
         "bias": 0.0,
@@ -20,7 +12,6 @@
         "takeSpammers": true,
         "spammerCharge": 2,
         "charge": 0.0017,
->>>>>>> 03250d44
         "krakenCode": "XXBTZUSD"
       }
     },
