--- conflicted
+++ resolved
@@ -253,36 +253,11 @@
     tokenChanges: { tokenName: string; tokenAmount: number }[],
     healthType: HealthType = HealthType.init,
   ): I80F48 {
-<<<<<<< HEAD
-    // This is a approximation of the easy case, where
-    // mango account has no token positions for tokens in changes list, or
-    // the change is in direction e.g. deposits for deposits, borrows for borrows, of existing token position.
-    // TODO: recompute entire health using components.
-    let initHealth = (this.accountData as MangoAccountData).initHealth;
-    for (const change of tokenChanges) {
-      const bank = group.banksMap.get(change.tokenName);
-      if (change.tokenAmount >= 0) {
-        initHealth = initHealth.add(
-          bank.initAssetWeight
-            .mul(I80F48.fromNumber(change.tokenAmount))
-            .mul(bank.price),
-        );
-      } else {
-        initHealth = initHealth.sub(
-          bank.initLiabWeight
-            .mul(I80F48.fromNumber(change.tokenAmount))
-            .mul(bank.price),
-        );
-      }
-    }
-    return initHealth;
-=======
     return this.accountData.healthCache.simHealthRatioWithTokenPositionChanges(
       group,
       tokenChanges,
       healthType,
     );
->>>>>>> 4f25742b
   }
 
   /**
