import { BN } from '@project-serum/anchor';
import { utf8 } from '@project-serum/anchor/dist/cjs/utils/bytes';
import { OpenOrders, Order, Orderbook } from '@project-serum/serum/lib/market';
import { PublicKey } from '@solana/web3.js';
import { MangoClient } from '../client';
import { SERUM3_PROGRAM_ID } from '../constants';
<<<<<<< HEAD
import { nativeI80F48ToUi, toNative, toUiDecimals } from '../utils';
import { Bank } from './bank';
import { Group } from './group';
import { HealthCache, HealthCacheDto } from './healthCache';
import { I80F48, I80F48Dto, ONE_I80F48, ZERO_I80F48 } from './I80F48';
import { PerpOrder } from './perp';
import { Serum3Market, Serum3Side } from './serum3';
import { AccountInfo } from '@solana/web3.js';
=======
import { I80F48, I80F48Dto, ONE_I80F48, ZERO_I80F48 } from '../numbers/I80F48';
import { toNativeI80F48, toUiDecimals, toUiDecimalsForQuote } from '../utils';
import { Bank, TokenIndex } from './bank';
import { Group } from './group';
import { HealthCache } from './healthCache';
import { PerpMarket, PerpMarketIndex, PerpOrder, PerpOrderSide } from './perp';
import { MarketIndex, Serum3Side } from './serum3';
>>>>>>> 5b549fb5
export class MangoAccount {
  public tokens: TokenPosition[];
  public serum3: Serum3Orders[];
  public perps: PerpPosition[];
  public perpOpenOrders: PerpOo[];
  public name: string;
  public netDeposits: BN;

  static from(
    publicKey: PublicKey,
    obj: {
      group: PublicKey;
      owner: PublicKey;
      name: number[];
      delegate: PublicKey;
      beingLiquidated: number;
      accountNum: number;
      bump: number;
      netDeposits: BN;
      netSettled: BN;
      headerVersion: number;
      tokens: unknown;
      serum3: unknown;
      perps: unknown;
      perpOpenOrders: unknown;
    },
  ) {
    return new MangoAccount(
      publicKey,
      obj.group,
      obj.owner,
      obj.name,
      obj.delegate,
      obj.beingLiquidated,
      obj.accountNum,
      obj.bump,
      obj.netDeposits,
      obj.netSettled,
      obj.headerVersion,
      obj.tokens as TokenPositionDto[],
      obj.serum3 as Serum3PositionDto[],
      obj.perps as PerpPositionDto[],
      obj.perpOpenOrders as PerpOoDto[],
      new Map(), // serum3OosMapByMarketIndex
    );
  }

  constructor(
    public publicKey: PublicKey,
    public group: PublicKey,
    public owner: PublicKey,
    name: number[],
    public delegate: PublicKey,
    beingLiquidated: number,
    public accountNum: number,
    bump: number,
    netDeposits: BN,
    netSettled: BN,
    headerVersion: number,
    tokens: TokenPositionDto[],
    serum3: Serum3PositionDto[],
    perps: PerpPositionDto[],
    perpOpenOrders: PerpOoDto[],
    public serum3OosMapByMarketIndex: Map<number, OpenOrders>,
  ) {
    this.name = utf8.decode(new Uint8Array(name)).split('\x00')[0];
    this.tokens = tokens.map((dto) => TokenPosition.from(dto));
    this.serum3 = serum3.map((dto) => Serum3Orders.from(dto));
    this.perps = perps.map((dto) => PerpPosition.from(dto));
    this.perpOpenOrders = perpOpenOrders.map((dto) => PerpOo.from(dto));
    this.netDeposits = netDeposits;
  }

  async reload(client: MangoClient): Promise<MangoAccount> {
    const mangoAccount = await client.getMangoAccount(this);
    await mangoAccount.reloadAccountData(client);
    Object.assign(this, mangoAccount);
    return mangoAccount;
  }

  async reloadWithSlot(
    client: MangoClient,
  ): Promise<{ value: MangoAccount; slot: number }> {
    const resp = await client.getMangoAccountWithSlot(this.publicKey);
    await resp?.value.reloadAccountData(client);
    Object.assign(this, resp?.value);
    return { value: resp!.value, slot: resp!.slot };
  }

  async reloadAccountData(client: MangoClient): Promise<MangoAccount> {
    const serum3Active = this.serum3Active();
    const ais =
      await client.program.provider.connection.getMultipleAccountsInfo(
        serum3Active.map((serum3) => serum3.openOrders),
      );
    this.serum3OosMapByMarketIndex = new Map(
      Array.from(
        ais.map((ai, i) => {
          if (!ai) {
            throw new Error(
              `Undefined AI for open orders ${serum3Active[i].openOrders} and market ${serum3Active[i].marketIndex}!`,
            );
          }
          const oo = OpenOrders.fromAccountInfo(
            serum3Active[i].openOrders,
            ai,
            SERUM3_PROGRAM_ID[client.cluster],
          );
          return [serum3Active[i].marketIndex, oo];
        }),
      ),
    );

    return this;
  }

  tokensActive(): TokenPosition[] {
    return this.tokens.filter((token) => token.isActive());
  }

  serum3Active(): Serum3Orders[] {
    return this.serum3.filter((serum3) => serum3.isActive());
  }

  perpActive(): PerpPosition[] {
    return this.perps.filter((perp) => perp.isActive());
  }

  perpOrdersActive(): PerpOo[] {
    return this.perpOpenOrders.filter(
      (oo) => oo.orderMarket !== PerpOo.OrderMarketUnset,
    );
  }

  getToken(tokenIndex: TokenIndex): TokenPosition | undefined {
    return this.tokens.find((ta) => ta.tokenIndex == tokenIndex);
  }

  getSerum3Account(marketIndex: MarketIndex): Serum3Orders | undefined {
    return this.serum3.find((sa) => sa.marketIndex == marketIndex);
  }

  getSerum3OoAccount(marketIndex: MarketIndex): OpenOrders {
    const oo: OpenOrders | undefined =
      this.serum3OosMapByMarketIndex.get(marketIndex);

    if (!oo) {
      throw new Error(
        `Open orders account not loaded for market with marketIndex ${marketIndex}!`,
      );
    }
    return oo;
  }

  // How to navigate
  // * if a function is returning a I80F48, then usually the return value is in native quote or native token, unless specified
  // * if a function is returning a number, then usually the return value is in ui tokens, unless specified
  // * functions try to be explicit by having native or ui in the name to better reflect the value
  // * some values might appear unexpected large or small, usually the doc contains a "note"

  /**
   *
   * @param bank
   * @returns native balance for a token, is signed
   */
  getTokenBalance(bank: Bank): I80F48 {
    const tp = this.getToken(bank.tokenIndex);
    return tp ? tp.balance(bank) : ZERO_I80F48();
  }

  /**
   *
   * @param bank
   * @returns native deposits for a token, 0 if position has borrows
   */
  getTokenDeposits(bank: Bank): I80F48 {
    const tp = this.getToken(bank.tokenIndex);
    return tp ? tp.deposits(bank) : ZERO_I80F48();
  }

  /**
   *
   * @param bank
   * @returns native borrows for a token, 0 if position has deposits
   */
  getTokenBorrows(bank: Bank): I80F48 {
    const tp = this.getToken(bank.tokenIndex);
    return tp ? tp.borrows(bank) : ZERO_I80F48();
  }

  /**
   *
   * @param bank
   * @returns UI balance for a token, is signed
   */
  getTokenBalanceUi(bank: Bank): number {
    const tp = this.getToken(bank.tokenIndex);
    return tp ? tp.balanceUi(bank) : 0;
  }

  /**
   *
   * @param bank
   * @returns UI deposits for a token, 0 or more
   */
  getTokenDepositsUi(bank: Bank): number {
    const ta = this.getToken(bank.tokenIndex);
    return ta ? ta.depositsUi(bank) : 0;
  }

  /**
   *
   * @param bank
   * @returns UI borrows for a token, 0 or less
   */
  getTokenBorrowsUi(bank: Bank): number {
    const ta = this.getToken(bank.tokenIndex);
    return ta ? ta.borrowsUi(bank) : 0;
  }

  /**
   * Health, see health.rs or https://docs.mango.markets/mango-markets/health-overview
   * @param healthType
   * @returns raw health number, in native quote
   */
  getHealth(group: Group, healthType: HealthType): I80F48 {
    const hc = HealthCache.fromMangoAccount(group, this);
    return hc.health(healthType);
  }

  /**
   * Health ratio, which is computed so `100 * (assets-liabs)/liabs`
   * Note: health ratio is technically ∞ if liabs are 0
   * @param healthType
   * @returns health ratio, in percentage form
   */
  getHealthRatio(group: Group, healthType: HealthType): I80F48 {
    const hc = HealthCache.fromMangoAccount(group, this);
    return hc.healthRatio(healthType);
  }

  /**
   * Health ratio
   * @param healthType
   * @returns health ratio, in percentage form, capped to 100
   */
  getHealthRatioUi(group: Group, healthType: HealthType): number {
    const ratio = this.getHealthRatio(group, healthType).toNumber();
    return ratio > 100 ? 100 : Math.trunc(ratio);
  }

  /**
   * Sum of all the assets i.e. token deposits, borrows, total assets in spot open orders, and perps positions.
   * @returns equity, in native quote
   */
  getEquity(group: Group): I80F48 {
    const tokensMap = new Map<number, I80F48>();
    for (const tp of this.tokensActive()) {
      const bank = group.getFirstBankByTokenIndex(tp.tokenIndex);
      tokensMap.set(tp.tokenIndex, tp.balance(bank).mul(bank.price));
    }

    for (const sp of this.serum3Active()) {
      const oo = this.getSerum3OoAccount(sp.marketIndex);
      const baseBank = group.getFirstBankByTokenIndex(sp.baseTokenIndex);
      tokensMap
        .get(baseBank.tokenIndex)!
        .iadd(I80F48.fromI64(oo.baseTokenTotal).mul(baseBank.price));
      const quoteBank = group.getFirstBankByTokenIndex(sp.quoteTokenIndex);
      // NOTE: referrerRebatesAccrued is not declared on oo class, but the layout
      // is aware of it
      tokensMap
        .get(baseBank.tokenIndex)!
        .iadd(
          I80F48.fromI64(
            oo.quoteTokenTotal.add((oo as any).referrerRebatesAccrued),
          ).mul(quoteBank.price),
        );
    }

    const tokenEquity = Array.from(tokensMap.values()).reduce(
      (a, b) => a.add(b),
      ZERO_I80F48(),
    );

    const perpEquity = this.perpActive().reduce(
      (a, b) =>
        a.add(b.getEquity(group.getPerpMarketByMarketIndex(b.marketIndex))),
      ZERO_I80F48(),
    );

    return tokenEquity.add(perpEquity);
  }

  /**
   * The amount of native quote you could withdraw against your existing assets.
   * @returns collateral value, in native quote
   */
  getCollateralValue(group: Group): I80F48 {
    return this.getHealth(group, HealthType.init);
  }

  /**
   * Sum of all positive assets.
   * @returns assets, in native quote
   */
  getAssetsValue(group: Group, healthType: HealthType): I80F48 {
    const hc = HealthCache.fromMangoAccount(group, this);
    return hc.assets(healthType);
  }

  /**
   * Sum of all negative assets.
   * @returns liabs, in native quote
   */
  getLiabsValue(group: Group, healthType: HealthType): I80F48 {
    const hc = HealthCache.fromMangoAccount(group, this);
    return hc.liabs(healthType);
  }

  /**
   * @returns Overall PNL, in native quote
   * PNL is defined here as spot value + serum3 open orders value + perp value - net deposits value (evaluated at native quote price at the time of the deposit/withdraw)
   * spot value + serum3 open orders value + perp value is returned by getEquity (open orders values are added to spot token values implicitly)
   */
  getPnl(group: Group): I80F48 {
    return this.getEquity(group)?.add(
      I80F48.fromI64(this.netDeposits).mul(I80F48.fromNumber(-1)),
    );
  }

  /**
   * The amount of given native token you can withdraw including borrows, considering all existing assets as collateral.
   * @returns amount of given native token you can borrow, considering all existing assets as collateral, in native token
   */
  getMaxWithdrawWithBorrowForToken(
    group: Group,
    mintPk: PublicKey,
  ): I80F48 | undefined {
    const tokenBank: Bank = group.getFirstBankByMint(mintPk);
    const initHealth = this.getHealth(group, HealthType.init);

    if (!initHealth) return undefined;

    // Case 1:
    // Cannot withdraw if init health is below 0
    if (initHealth.lte(ZERO_I80F48())) {
      return ZERO_I80F48();
    }

    // Deposits need special treatment since they would neither count towards liabilities
    // nor would be charged loanOriginationFeeRate when withdrawn

    const tp = this.getToken(tokenBank.tokenIndex);
    const existingTokenDeposits = tp ? tp.deposits(tokenBank) : ZERO_I80F48();
    let existingPositionHealthContrib = ZERO_I80F48();
    if (existingTokenDeposits.gt(ZERO_I80F48())) {
      existingPositionHealthContrib = existingTokenDeposits
        .mul(tokenBank.price)
        .imul(tokenBank.initAssetWeight);
    }

    // Case 2: token deposits have higher contribution than initHealth,
    // can withdraw without borrowing until initHealth reaches 0
    if (existingPositionHealthContrib.gt(initHealth)) {
      const withdrawAbleExistingPositionHealthContrib = initHealth;
      return withdrawAbleExistingPositionHealthContrib
        .div(tokenBank.initAssetWeight)
        .div(tokenBank.price);
    }

    // Case 3: withdraw = withdraw existing deposits + borrows until initHealth reaches 0
    const initHealthWithoutExistingPosition = initHealth.sub(
      existingPositionHealthContrib,
    );
    const maxBorrowNative = initHealthWithoutExistingPosition
      .div(tokenBank.initLiabWeight)
      .div(tokenBank.price);
    const maxBorrowNativeWithoutFees = maxBorrowNative.div(
      ONE_I80F48().add(tokenBank.loanOriginationFeeRate),
    );
    return maxBorrowNativeWithoutFees.add(existingTokenDeposits);
  }

  getMaxWithdrawWithBorrowForTokenUi(
    group: Group,
    mintPk: PublicKey,
  ): number | undefined {
    const maxWithdrawWithBorrow = this.getMaxWithdrawWithBorrowForToken(
      group,
      mintPk,
    );
    if (maxWithdrawWithBorrow) {
      return toUiDecimals(maxWithdrawWithBorrow, group.getMintDecimals(mintPk));
    } else {
      return undefined;
    }
  }

  /**
   * The max amount of given source ui token you can swap to a target token.
   *  PriceFactor is ratio between A - how many source tokens can be traded for target tokens
   *  and B - source native oracle price / target native oracle price.
   *  e.g. a slippage of 5% and some fees which are 1%, then priceFactor = 0.94
   *  the factor is used to compute how much target can be obtained by swapping source
   *  in reality, and not only relying on oracle prices, and taking in account e.g. slippage which
   *  can occur at large size
   * @returns max amount of given source ui token you can swap to a target token, in ui token
   */
  getMaxSourceUiForTokenSwap(
    group: Group,
    sourceMintPk: PublicKey,
    targetMintPk: PublicKey,
    priceFactor: number,
  ): number | undefined {
    if (sourceMintPk.equals(targetMintPk)) {
      return 0;
    }
    const hc = HealthCache.fromMangoAccount(group, this);
    const maxSource = hc.getMaxSourceForTokenSwap(
      group.getFirstBankByMint(sourceMintPk),
      group.getFirstBankByMint(targetMintPk),
      I80F48.fromNumber(2), // target 2% health
      I80F48.fromNumber(priceFactor),
    );
    maxSource.idiv(
      ONE_I80F48().add(
        group.getFirstBankByMint(sourceMintPk).loanOriginationFeeRate,
      ),
    );
    if (maxSource) {
      return toUiDecimals(maxSource, group.getMintDecimals(sourceMintPk));
    }
  }

  /**
   * Simulates new health ratio after applying tokenChanges to the token positions.
   * Note: token changes are expected in ui amounts
   *
   * e.g. useful to simulate health after a potential swap.
   * Note: health ratio is technically ∞ if liabs are 0
   * @returns health ratio, in percentage form
   */
  simHealthRatioWithTokenPositionUiChanges(
    group: Group,
    uiTokenChanges: {
      uiTokenAmount: number;
      mintPk: PublicKey;
    }[],
    healthType: HealthType = HealthType.init,
  ): number | undefined {
    const nativeTokenChanges = uiTokenChanges.map((tokenChange) => {
      return {
        nativeTokenAmount: toNativeI80F48(
          tokenChange.uiTokenAmount,
          group.getMintDecimals(tokenChange.mintPk),
        ),
        mintPk: tokenChange.mintPk,
      };
    });
    const hc = HealthCache.fromMangoAccount(group, this);
    return hc
      .simHealthRatioWithTokenPositionChanges(
        group,
        nativeTokenChanges,
        healthType,
      )
      .toNumber();
  }

  public async loadSerum3OpenOrdersAccounts(
    client: MangoClient,
  ): Promise<OpenOrders[]> {
    const response =
      await client.program.provider.connection.getMultipleAccountsInfo(
        this.serum3.map((s) => s.openOrders),
      );
    const accounts = response.filter((a): a is AccountInfo<Buffer> =>
      Boolean(a),
    );

    return accounts.map((acc, index) => {
      return OpenOrders.fromAccountInfo(
        this.serum3[index].openOrders,
        acc,
        SERUM3_PROGRAM_ID[client.cluster],
      );
    });
  }

  public async loadSerum3OpenOrdersForMarket(
    client: MangoClient,
    group: Group,
    externalMarketPk: PublicKey,
  ): Promise<Order[]> {
    const serum3Market =
      group.getSerum3MarketByExternalMarket(externalMarketPk);
    const serum3OO = this.serum3Active().find(
      (s) => s.marketIndex === serum3Market.marketIndex,
    );
    if (!serum3OO) {
      throw new Error(`No open orders account found for ${externalMarketPk}`);
    }

    const serum3MarketExternal = group.serum3ExternalMarketsMap.get(
      externalMarketPk.toBase58(),
    )!;
    const [bidsInfo, asksInfo] =
      await client.program.provider.connection.getMultipleAccountsInfo([
        serum3MarketExternal.bidsAddress,
        serum3MarketExternal.asksAddress,
      ]);
    if (!bidsInfo) {
      throw new Error(
        `Undefined bidsInfo for serum3Market with externalMarket ${externalMarketPk.toString()!}`,
      );
    }
    if (!asksInfo) {
      throw new Error(
        `Undefined asksInfo for serum3Market with externalMarket ${externalMarketPk.toString()!}`,
      );
    }
    const bids = Orderbook.decode(serum3MarketExternal, bidsInfo.data);
    const asks = Orderbook.decode(serum3MarketExternal, asksInfo.data);
    return [...bids, ...asks].filter((o) =>
      o.openOrdersAddress.equals(serum3OO.openOrders),
    );
  }

  /**
   * @param group
   * @param externalMarketPk
   * @returns maximum ui quote which can be traded for base token given current health
   */
<<<<<<< HEAD
  public getMaxQuoteForSerum3Bid(
    group: Group,
    serum3Market: Serum3Market,
  ): I80F48 {
    if (!this.accountData) {
      throw new Error(
        `accountData not loaded on MangoAccount, try reloading MangoAccount`,
      );
    }
    return this.accountData.healthCache.getMaxForSerum3Order(
      group,
      serum3Market,
      Serum3Side.bid,
      I80F48.fromNumber(1),
    );
  }

=======
>>>>>>> 5b549fb5
  public getMaxQuoteForSerum3BidUi(
    group: Group,
    externalMarketPk: PublicKey,
  ): number {
    const serum3Market =
      group.getSerum3MarketByExternalMarket(externalMarketPk);
    const baseBank = group.getFirstBankByTokenIndex(
      serum3Market.baseTokenIndex,
    );
    const quoteBank = group.getFirstBankByTokenIndex(
      serum3Market.quoteTokenIndex,
    );
    const hc = HealthCache.fromMangoAccount(group, this);
    let nativeAmount = hc.getMaxSerum3OrderForHealthRatio(
      baseBank,
      quoteBank,
      serum3Market,
      Serum3Side.bid,
      I80F48.fromNumber(2),
    );
    // If its a bid then the reserved fund and potential loan is in base
    // also keep some buffer for fees, use taker fees for worst case simulation.
    nativeAmount = nativeAmount
      .div(quoteBank.price)
      .div(ONE_I80F48().add(baseBank.loanOriginationFeeRate))
      .div(ONE_I80F48().add(I80F48.fromNumber(group.getSerum3FeeRates(false))));
    return toUiDecimals(
      nativeAmount,
      group.getFirstBankByTokenIndex(serum3Market.quoteTokenIndex).mintDecimals,
    );
  }

  /**
   * @param group
   * @param externalMarketPk
   * @returns maximum ui base which can be traded for quote token given current health
   */
<<<<<<< HEAD
  public getMaxBaseForSerum3Ask(
    group: Group,
    serum3Market: Serum3Market,
  ): I80F48 {
    if (!this.accountData) {
      throw new Error(
        `accountData not loaded on MangoAccount, try reloading MangoAccount`,
      );
    }
    return this.accountData.healthCache.getMaxForSerum3Order(
      group,
      serum3Market,
      Serum3Side.ask,
      I80F48.fromNumber(1),
    );
  }

=======
>>>>>>> 5b549fb5
  public getMaxBaseForSerum3AskUi(
    group: Group,
    externalMarketPk: PublicKey,
  ): number {
    const serum3Market =
      group.getSerum3MarketByExternalMarket(externalMarketPk);
    const baseBank = group.getFirstBankByTokenIndex(
      serum3Market.baseTokenIndex,
    );
    const quoteBank = group.getFirstBankByTokenIndex(
      serum3Market.quoteTokenIndex,
    );
    const hc = HealthCache.fromMangoAccount(group, this);
    let nativeAmount = hc.getMaxSerum3OrderForHealthRatio(
      baseBank,
      quoteBank,
      serum3Market,
      Serum3Side.ask,
      I80F48.fromNumber(2),
    );
    // If its a ask then the reserved fund and potential loan is in base
    // also keep some buffer for fees, use taker fees for worst case simulation.
    nativeAmount = nativeAmount
      .div(baseBank.price)
      .div(ONE_I80F48().add(baseBank.loanOriginationFeeRate))
      .div(ONE_I80F48().add(I80F48.fromNumber(group.getSerum3FeeRates(false))));
    return toUiDecimals(
      nativeAmount,
      group.getFirstBankByTokenIndex(serum3Market.baseTokenIndex).mintDecimals,
    );
  }

  /**
   *
   * @param group
   * @param uiQuoteAmount
   * @param externalMarketPk
   * @param healthType
   * @returns health ratio after a bid with uiQuoteAmount is placed
   */
  public simHealthRatioWithSerum3BidUiChanges(
    group: Group,
    uiQuoteAmount: number,
    externalMarketPk: PublicKey,
    healthType: HealthType = HealthType.init,
  ): number {
    const serum3Market =
      group.getSerum3MarketByExternalMarket(externalMarketPk);
    const baseBank = group.getFirstBankByTokenIndex(
      serum3Market.baseTokenIndex,
    );
    const quoteBank = group.getFirstBankByTokenIndex(
      serum3Market.quoteTokenIndex,
    );
    const hc = HealthCache.fromMangoAccount(group, this);
    return hc
      .simHealthRatioWithSerum3BidChanges(
        baseBank,
        quoteBank,
        toNativeI80F48(
          uiQuoteAmount,
          group.getFirstBankByTokenIndex(serum3Market.quoteTokenIndex)
            .mintDecimals,
        ),
        serum3Market,
        healthType,
      )
      .toNumber();
  }

  /**
   *
   * @param group
   * @param uiBaseAmount
   * @param externalMarketPk
   * @param healthType
   * @returns health ratio after an ask with uiBaseAmount is placed
   */
  public simHealthRatioWithSerum3AskUiChanges(
    group: Group,
    uiBaseAmount: number,
    externalMarketPk: PublicKey,
    healthType: HealthType = HealthType.init,
  ): number {
    const serum3Market =
      group.getSerum3MarketByExternalMarket(externalMarketPk);
    const baseBank = group.getFirstBankByTokenIndex(
      serum3Market.baseTokenIndex,
    );
    const quoteBank = group.getFirstBankByTokenIndex(
      serum3Market.quoteTokenIndex,
    );
    const hc = HealthCache.fromMangoAccount(group, this);
    return hc
      .simHealthRatioWithSerum3AskChanges(
        baseBank,
        quoteBank,
        toNativeI80F48(
          uiBaseAmount,
          group.getFirstBankByTokenIndex(serum3Market.baseTokenIndex)
            .mintDecimals,
        ),
        serum3Market,
        healthType,
      )
      .toNumber();
  }

  /**
   *
   * @param group
   * @param perpMarketName
   * @param uiPrice ui price at which bid would be placed at
   * @returns max ui quote bid
   */
  public getMaxQuoteForPerpBidUi(
    group: Group,
    perpMarketIndex: PerpMarketIndex,
    uiPrice: number,
  ): number {
    const perpMarket = group.getPerpMarketByMarketIndex(perpMarketIndex);
    const hc = HealthCache.fromMangoAccount(group, this);
    const baseLots = hc.getMaxPerpForHealthRatio(
      perpMarket,
      PerpOrderSide.bid,
      I80F48.fromNumber(2),
      group.toNativePrice(uiPrice, perpMarket.baseDecimals),
    );
    const nativeBase = baseLots.mul(I80F48.fromI64(perpMarket.baseLotSize));
    const nativeQuote = nativeBase.mul(perpMarket.price);
    return toUiDecimalsForQuote(nativeQuote);
  }

  /**
   *
   * @param group
   * @param perpMarketName
   * @param uiPrice ui price at which ask would be placed at
   * @returns max ui base ask
   */
  public getMaxBaseForPerpAskUi(
    group: Group,
    perpMarketIndex: PerpMarketIndex,
    uiPrice: number,
  ): number {
    const perpMarket = group.getPerpMarketByMarketIndex(perpMarketIndex);
    const hc = HealthCache.fromMangoAccount(group, this);
    const baseLots = hc.getMaxPerpForHealthRatio(
      perpMarket,
      PerpOrderSide.ask,
      I80F48.fromNumber(2),
      group.toNativePrice(uiPrice, perpMarket.baseDecimals),
    );
    return perpMarket.baseLotsToUi(new BN(baseLots.toString()));
  }

  public async loadPerpOpenOrdersForMarket(
    client: MangoClient,
    group: Group,
    perpMarketIndex: PerpMarketIndex,
  ): Promise<PerpOrder[]> {
    const perpMarket = group.getPerpMarketByMarketIndex(perpMarketIndex);
    const [bids, asks] = await Promise.all([
      perpMarket.loadBids(client),
      perpMarket.loadAsks(client),
    ]);
    return [...Array.from(bids.items()), ...Array.from(asks.items())].filter(
      (order) => order.owner.equals(this.publicKey),
    );
  }

  toString(group?: Group): string {
    let res = 'MangoAccount';
    res = res + '\n pk: ' + this.publicKey.toString();
    res = res + '\n name: ' + this.name;
    res = res + '\n owner: ' + this.owner;
    res = res + '\n delegate: ' + this.delegate;

    res =
      res +
      `\n max token slots ${this.tokens.length}, max serum3 slots ${this.serum3.length}, max perp slots ${this.perps.length}, max perp oo slots ${this.perpOpenOrders.length}`;
    res =
      this.tokensActive().length > 0
        ? res +
          '\n tokens:' +
          JSON.stringify(
            this.tokens.map((token, i) =>
              token.isActive()
                ? token.toString(group, i)
                : `index: ${i} - empty slot`,
            ),
            null,
            4,
          )
        : res + '';

    res =
      this.serum3Active().length > 0
        ? res + '\n serum:' + JSON.stringify(this.serum3Active(), null, 4)
        : res + '';

    res =
      this.perpActive().length > 0
        ? res + '\n perps:' + JSON.stringify(this.perpActive(), null, 4)
        : res + '';

    res =
      this.perpOrdersActive().length > 0
        ? res +
          '\n perps oo:' +
          JSON.stringify(this.perpOrdersActive(), null, 4)
        : res + '';

    return res;
  }
}

export class TokenPosition {
  static TokenIndexUnset = 65535;
  static from(dto: TokenPositionDto): TokenPosition {
    return new TokenPosition(
      I80F48.from(dto.indexedPosition),
      dto.tokenIndex as TokenIndex,
      dto.inUseCount,
    );
  }

  constructor(
    public indexedPosition: I80F48,
    public tokenIndex: TokenIndex,
    public inUseCount: number,
  ) {}

  public isActive(): boolean {
    return this.tokenIndex !== TokenPosition.TokenIndexUnset;
  }

  /**
   *
   * @param bank
   * @returns native balance
   */
  public balance(bank: Bank): I80F48 {
    if (this.indexedPosition.isPos()) {
      return bank.depositIndex.mul(this.indexedPosition);
    } else {
      return bank.borrowIndex.mul(this.indexedPosition);
    }
  }

  /**
   *
   * @param bank
   * @returns native deposits, 0 if position has borrows
   */
  public deposits(bank: Bank): I80F48 {
    if (this.indexedPosition && this.indexedPosition.lt(ZERO_I80F48())) {
      return ZERO_I80F48();
    }
    return this.balance(bank);
  }

  /**
   *
   * @param bank
   * @returns native borrows, 0 if position has deposits
   */
  public borrows(bank: Bank): I80F48 {
    if (this.indexedPosition && this.indexedPosition.gt(ZERO_I80F48())) {
      return ZERO_I80F48();
    }
    return this.balance(bank).abs();
  }

  /**
   * @param bank
   * @returns UI balance, is signed
   */
  public balanceUi(bank: Bank): number {
    return toUiDecimals(this.balance(bank), bank.mintDecimals);
  }

  /**
   * @param bank
   * @returns UI deposits, 0 if position has borrows
   */
  public depositsUi(bank: Bank): number {
    return toUiDecimals(this.deposits(bank), bank.mintDecimals);
  }

  /**
   * @param bank
   * @returns UI borrows, 0 if position has deposits
   */
  public borrowsUi(bank: Bank): number {
    return toUiDecimals(this.borrows(bank), bank.mintDecimals);
  }

  public toString(group?: Group, index?: number): string {
    let extra = '';
    if (group) {
      const bank: Bank = group.getFirstBankByTokenIndex(this.tokenIndex);
      if (bank) {
        const native = this.balance(bank);
        extra += ', native: ' + native.toNumber();
        extra += ', ui: ' + this.balanceUi(bank);
        extra += ', tokenName: ' + bank.name;
      }
    }

    return (
      (index !== undefined ? 'index: ' + index : '') +
      ', tokenIndex: ' +
      this.tokenIndex +
      ', inUseCount: ' +
      this.inUseCount +
      ', indexedValue: ' +
      this.indexedPosition.toNumber() +
      extra
    );
  }
}

export class TokenPositionDto {
  constructor(
    public indexedPosition: I80F48Dto,
    public tokenIndex: number,
    public inUseCount: number,
    public reserved: number[],
  ) {}
}

export class Serum3Orders {
  static Serum3MarketIndexUnset = 65535;
  static from(dto: Serum3PositionDto): Serum3Orders {
    return new Serum3Orders(
      dto.openOrders,
      dto.marketIndex as MarketIndex,
      dto.baseTokenIndex as TokenIndex,
      dto.quoteTokenIndex as TokenIndex,
    );
  }

  constructor(
    public openOrders: PublicKey,
    public marketIndex: MarketIndex,
    public baseTokenIndex: TokenIndex,
    public quoteTokenIndex: TokenIndex,
  ) {}

  public isActive(): boolean {
    return this.marketIndex !== Serum3Orders.Serum3MarketIndexUnset;
  }
}

export class Serum3PositionDto {
  constructor(
    public openOrders: PublicKey,
    public marketIndex: number,
    public baseTokenIndex: number,
    public quoteTokenIndex: number,
    public reserved: number[],
  ) {}
}

export class PerpPosition {
  static PerpMarketIndexUnset = 65535;
  static from(dto: PerpPositionDto): PerpPosition {
    return new PerpPosition(
      dto.marketIndex as PerpMarketIndex,
      dto.basePositionLots,
      I80F48.from(dto.quotePositionNative),
      dto.bidsBaseLots,
      dto.asksBaseLots,
      dto.takerBaseLots,
      dto.takerQuoteLots,
      I80F48.from(dto.longSettledFunding),
      I80F48.from(dto.shortSettledFunding),
    );
  }

  constructor(
    public marketIndex: PerpMarketIndex,
    public basePositionLots: BN,
    public quotePositionNative: I80F48,
    public bidsBaseLots: BN,
    public asksBaseLots: BN,
    public takerBaseLots: BN,
    public takerQuoteLots: BN,
    public longSettledFunding: I80F48,
    public shortSettledFunding: I80F48,
  ) {}

  isActive(): boolean {
    return this.marketIndex != PerpPosition.PerpMarketIndexUnset;
  }

  public unsettledFunding(perpMarket: PerpMarket): I80F48 {
    if (this.basePositionLots.gt(new BN(0))) {
      return perpMarket.longFunding
        .sub(this.longSettledFunding)
        .mul(I80F48.fromI64(this.basePositionLots));
    } else if (this.basePositionLots.lt(new BN(0))) {
      return perpMarket.shortFunding
        .sub(this.shortSettledFunding)
        .mul(I80F48.fromI64(this.basePositionLots));
    }
    return ZERO_I80F48();
  }

  public getEquity(perpMarket: PerpMarket): I80F48 {
    const lotsToQuote = I80F48.fromI64(perpMarket.baseLotSize).mul(
      perpMarket.price,
    );

    const baseLots = I80F48.fromI64(
      this.basePositionLots.add(this.takerBaseLots),
    );

    const unsettledFunding = this.unsettledFunding(perpMarket);
    const takerQuote = I80F48.fromI64(
      new BN(this.takerQuoteLots).mul(perpMarket.quoteLotSize),
    );
    const quoteCurrent = this.quotePositionNative
      .sub(unsettledFunding)
      .add(takerQuote);

    return baseLots.mul(lotsToQuote).add(quoteCurrent);
  }

  public hasOpenOrders(): boolean {
    const zero = new BN(0);
    return (
      !this.asksBaseLots.eq(zero) ||
      !this.bidsBaseLots.eq(zero) ||
      !this.takerBaseLots.eq(zero) ||
      !this.takerQuoteLots.eq(zero)
    );
  }
}

export class PerpPositionDto {
  constructor(
    public marketIndex: number,
    public reserved: [],
    public basePositionLots: BN,
    public quotePositionNative: { val: BN },
    public bidsBaseLots: BN,
    public asksBaseLots: BN,
    public takerBaseLots: BN,
    public takerQuoteLots: BN,
    public longSettledFunding: I80F48Dto,
    public shortSettledFunding: I80F48Dto,
  ) {}
}

export class PerpOo {
  static OrderMarketUnset = 65535;
  static from(dto: PerpOoDto): PerpOo {
    return new PerpOo(
      dto.orderSide,
      dto.orderMarket,
      dto.clientOrderId,
      dto.orderId,
    );
  }

  constructor(
    public orderSide: any,
    public orderMarket: 0,
    public clientOrderId: BN,
    public orderId: BN,
  ) {}
}
export class PerpOoDto {
  constructor(
    public orderSide: any,
    public orderMarket: 0,
    public clientOrderId: BN,
    public orderId: BN,
  ) {}
}

export class HealthType {
  static maint = { maint: {} };
  static init = { init: {} };
}<|MERGE_RESOLUTION|>--- conflicted
+++ resolved
@@ -4,16 +4,6 @@
 import { PublicKey } from '@solana/web3.js';
 import { MangoClient } from '../client';
 import { SERUM3_PROGRAM_ID } from '../constants';
-<<<<<<< HEAD
-import { nativeI80F48ToUi, toNative, toUiDecimals } from '../utils';
-import { Bank } from './bank';
-import { Group } from './group';
-import { HealthCache, HealthCacheDto } from './healthCache';
-import { I80F48, I80F48Dto, ONE_I80F48, ZERO_I80F48 } from './I80F48';
-import { PerpOrder } from './perp';
-import { Serum3Market, Serum3Side } from './serum3';
-import { AccountInfo } from '@solana/web3.js';
-=======
 import { I80F48, I80F48Dto, ONE_I80F48, ZERO_I80F48 } from '../numbers/I80F48';
 import { toNativeI80F48, toUiDecimals, toUiDecimalsForQuote } from '../utils';
 import { Bank, TokenIndex } from './bank';
@@ -21,7 +11,6 @@
 import { HealthCache } from './healthCache';
 import { PerpMarket, PerpMarketIndex, PerpOrder, PerpOrderSide } from './perp';
 import { MarketIndex, Serum3Side } from './serum3';
->>>>>>> 5b549fb5
 export class MangoAccount {
   public tokens: TokenPosition[];
   public serum3: Serum3Orders[];
@@ -556,26 +545,6 @@
    * @param externalMarketPk
    * @returns maximum ui quote which can be traded for base token given current health
    */
-<<<<<<< HEAD
-  public getMaxQuoteForSerum3Bid(
-    group: Group,
-    serum3Market: Serum3Market,
-  ): I80F48 {
-    if (!this.accountData) {
-      throw new Error(
-        `accountData not loaded on MangoAccount, try reloading MangoAccount`,
-      );
-    }
-    return this.accountData.healthCache.getMaxForSerum3Order(
-      group,
-      serum3Market,
-      Serum3Side.bid,
-      I80F48.fromNumber(1),
-    );
-  }
-
-=======
->>>>>>> 5b549fb5
   public getMaxQuoteForSerum3BidUi(
     group: Group,
     externalMarketPk: PublicKey,
@@ -613,26 +582,6 @@
    * @param externalMarketPk
    * @returns maximum ui base which can be traded for quote token given current health
    */
-<<<<<<< HEAD
-  public getMaxBaseForSerum3Ask(
-    group: Group,
-    serum3Market: Serum3Market,
-  ): I80F48 {
-    if (!this.accountData) {
-      throw new Error(
-        `accountData not loaded on MangoAccount, try reloading MangoAccount`,
-      );
-    }
-    return this.accountData.healthCache.getMaxForSerum3Order(
-      group,
-      serum3Market,
-      Serum3Side.ask,
-      I80F48.fromNumber(1),
-    );
-  }
-
-=======
->>>>>>> 5b549fb5
   public getMaxBaseForSerum3AskUi(
     group: Group,
     externalMarketPk: PublicKey,
