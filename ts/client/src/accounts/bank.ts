--- conflicted
+++ resolved
@@ -43,11 +43,8 @@
       borrowIndex: I80F48Dto;
       cachedIndexedTotalDeposits: I80F48Dto;
       cachedIndexedTotalBorrows: I80F48Dto;
-<<<<<<< HEAD
-=======
       indexedDeposits: I80F48Dto;
       indexedBorrows: I80F48Dto;
->>>>>>> 3a8004d6
       indexLastUpdated: BN;
       bankRateLastUpdated: BN;
       avgUtilization: I80F48Dto;
@@ -85,11 +82,8 @@
       obj.borrowIndex,
       obj.cachedIndexedTotalDeposits,
       obj.cachedIndexedTotalBorrows,
-<<<<<<< HEAD
-=======
       obj.indexedDeposits,
       obj.indexedBorrows,
->>>>>>> 3a8004d6
       obj.indexLastUpdated,
       obj.bankRateLastUpdated,
       obj.avgUtilization,
@@ -128,11 +122,8 @@
     borrowIndex: I80F48Dto,
     indexedTotalDeposits: I80F48Dto,
     indexedTotalBorrows: I80F48Dto,
-<<<<<<< HEAD
-=======
     indexedDeposits: I80F48Dto,
     indexedBorrows: I80F48Dto,
->>>>>>> 3a8004d6
     public indexLastUpdated: BN,
     public bankRateLastUpdated: BN,
     avgUtilization: I80F48Dto,
@@ -193,15 +184,9 @@
       '\n cachedIndexedTotalBorrows - ' +
       this.cachedIndexedTotalBorrows.toNumber() +
       '\n indexLastUpdated - ' +
-<<<<<<< HEAD
-      new Date(this.indexLastUpdated * 1000) +
-      '\n bankRateLastUpdated - ' +
-      new Date(this.bankRateLastUpdated * 1000) +
-=======
       new Date(this.indexLastUpdated.toNumber() * 1000) +
       '\n bankRateLastUpdated - ' +
       new Date(this.bankRateLastUpdated.toNumber() * 1000) +
->>>>>>> 3a8004d6
       '\n avgUtilization - ' +
       this.avgUtilization.toNumber() +
       '\n adjustmentFactor - ' +
