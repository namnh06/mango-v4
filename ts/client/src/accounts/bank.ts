import { BN } from '@project-serum/anchor';
import { utf8 } from '@project-serum/anchor/dist/cjs/utils/bytes';
import { PublicKey } from '@solana/web3.js';
import { nativeI80F48ToUi } from '../utils';
import { I80F48, I80F48Dto, ZERO_I80F48 } from './I80F48';

export const QUOTE_DECIMALS = 6;

export type OracleConfig = {
  confFilter: I80F48Dto;
};

export class Bank {
  public name: string;
  public depositIndex: I80F48;
  public borrowIndex: I80F48;
  public cachedIndexedTotalDeposits: I80F48;
  public cachedIndexedTotalBorrows: I80F48;
  public avgUtilization: I80F48;
  public adjustmentFactor: I80F48;
  public maxRate: I80F48;
  public rate0: I80F48;
  public rate1: I80F48;
  public util0: I80F48;
  public util1: I80F48;
  public price: I80F48;
  public initAssetWeight: I80F48;
  public maintAssetWeight: I80F48;
  public initLiabWeight: I80F48;
  public maintLiabWeight: I80F48;
  public liquidationFee: I80F48;

  static from(
    publicKey: PublicKey,
    obj: {
      group: PublicKey;
      name: number[];
      mint: PublicKey;
      vault: PublicKey;
      oracle: PublicKey;
      oracleConfig: OracleConfig;
      depositIndex: I80F48Dto;
      borrowIndex: I80F48Dto;
      cachedIndexedTotalDeposits: I80F48Dto;
      cachedIndexedTotalBorrows: I80F48Dto;
      indexedDeposits: I80F48Dto;
      indexedBorrows: I80F48Dto;
      indexLastUpdated: BN;
      bankRateLastUpdated: BN;
      avgUtilization: I80F48Dto;
      adjustmentFactor: I80F48Dto;
      util0: I80F48Dto;
      rate0: I80F48Dto;
      util1: I80F48Dto;
      rate1: I80F48Dto;
      maxRate: I80F48Dto;
      collectedFeesNative: I80F48Dto;
      loanOriginationFeeRate: I80F48Dto;
      loanFeeRate: I80F48Dto;
      maintAssetWeight: I80F48Dto;
      initAssetWeight: I80F48Dto;
      maintLiabWeight: I80F48Dto;
      initLiabWeight: I80F48Dto;
      liquidationFee: I80F48Dto;
      dust: I80F48Dto;
      flashLoanTokenAccountInitial: BN;
      flashLoanApprovedAmount: BN;
      tokenIndex: number;
      mintDecimals: number;
      bankNum: number;
    },
  ) {
    return new Bank(
      publicKey,
      obj.name,
      obj.group,
      obj.mint,
      obj.vault,
      obj.oracle,
      obj.oracleConfig,
      obj.depositIndex,
      obj.borrowIndex,
      obj.cachedIndexedTotalDeposits,
      obj.cachedIndexedTotalBorrows,
      obj.indexedDeposits,
      obj.indexedBorrows,
      obj.indexLastUpdated,
      obj.bankRateLastUpdated,
      obj.avgUtilization,
      obj.adjustmentFactor,
      obj.util0,
      obj.rate0,
      obj.util1,
      obj.rate1,
      obj.maxRate,
      obj.collectedFeesNative,
      obj.loanOriginationFeeRate,
      obj.loanFeeRate,
      obj.maintAssetWeight,
      obj.initAssetWeight,
      obj.maintLiabWeight,
      obj.initLiabWeight,
      obj.liquidationFee,
      obj.dust,
      obj.flashLoanTokenAccountInitial,
      obj.flashLoanApprovedAmount,
      obj.tokenIndex,
      obj.mintDecimals,
      obj.bankNum,
    );
  }

  constructor(
    public publicKey: PublicKey,
    name: number[],
    public group: PublicKey,
    public mint: PublicKey,
    public vault: PublicKey,
    public oracle: PublicKey,
    oracleConfig: OracleConfig,
    depositIndex: I80F48Dto,
    borrowIndex: I80F48Dto,
    indexedTotalDeposits: I80F48Dto,
    indexedTotalBorrows: I80F48Dto,
    indexedDeposits: I80F48Dto,
    indexedBorrows: I80F48Dto,
    public indexLastUpdated: BN,
    public bankRateLastUpdated: BN,
    avgUtilization: I80F48Dto,
    adjustmentFactor: I80F48Dto,
    util0: I80F48Dto,
    rate0: I80F48Dto,
    util1: I80F48Dto,
    rate1: I80F48Dto,
    maxRate: I80F48Dto,
    collectedFeesNative: I80F48Dto,
    loanOriginationFeeRate: I80F48Dto,
    loanFeeRate: I80F48Dto,
    maintAssetWeight: I80F48Dto,
    initAssetWeight: I80F48Dto,
    maintLiabWeight: I80F48Dto,
    initLiabWeight: I80F48Dto,
    liquidationFee: I80F48Dto,
    dust: I80F48Dto,
<<<<<<< HEAD
    flashLoanVaultInitial: BN,
=======
    flashLoanTokenAccountInitial: BN,
>>>>>>> d5942862
    flashLoanApprovedAmount: BN,
    public tokenIndex: number,
    public mintDecimals: number,
    public bankNum: number,
  ) {
    this.name = utf8.decode(new Uint8Array(name)).split('\x00')[0];
    this.depositIndex = I80F48.from(depositIndex);
    this.borrowIndex = I80F48.from(borrowIndex);
    this.cachedIndexedTotalDeposits = I80F48.from(indexedTotalDeposits);
    this.cachedIndexedTotalBorrows = I80F48.from(indexedTotalBorrows);
    this.avgUtilization = I80F48.from(avgUtilization);
    this.adjustmentFactor = I80F48.from(adjustmentFactor);
    this.maxRate = I80F48.from(maxRate);
    this.util0 = I80F48.from(util0);
    this.rate0 = I80F48.from(rate0);
    this.util1 = I80F48.from(util1);
    this.rate1 = I80F48.from(rate1);
    this.maintAssetWeight = I80F48.from(maintAssetWeight);
    this.initAssetWeight = I80F48.from(initAssetWeight);
    this.maintLiabWeight = I80F48.from(maintLiabWeight);
    this.initLiabWeight = I80F48.from(initLiabWeight);
    this.liquidationFee = I80F48.from(liquidationFee);
    this.price = undefined;
  }

  toString(): string {
    return (
      'Bank ' +
      '\n token index - ' +
      this.tokenIndex +
      '\n token name - ' +
      this.name +
      '\n deposit index - ' +
      this.depositIndex.toNumber() +
      '\n borrow index - ' +
      this.borrowIndex.toNumber() +
      '\n cachedIndexedTotalDeposits - ' +
      this.cachedIndexedTotalDeposits.toNumber() +
      '\n cachedIndexedTotalBorrows - ' +
      this.cachedIndexedTotalBorrows.toNumber() +
      '\n indexLastUpdated - ' +
      new Date(this.indexLastUpdated.toNumber() * 1000) +
      '\n bankRateLastUpdated - ' +
      new Date(this.bankRateLastUpdated.toNumber() * 1000) +
      '\n avgUtilization - ' +
      this.avgUtilization.toNumber() +
      '\n adjustmentFactor - ' +
      this.adjustmentFactor.toNumber() +
      '\n maxRate - ' +
      this.maxRate.toNumber() +
      '\n util0 - ' +
      this.util0.toNumber() +
      '\n rate0 - ' +
      this.rate0.toNumber() +
      '\n util1 - ' +
      this.util1.toNumber() +
      '\n rate1 - ' +
      this.rate1.toNumber() +
      '\n maintAssetWeight - ' +
      this.maintAssetWeight.toNumber() +
      '\n initAssetWeight - ' +
      this.initAssetWeight.toNumber() +
      '\n maintLiabWeight - ' +
      this.maintLiabWeight.toNumber() +
      '\n initLiabWeight - ' +
      this.initLiabWeight.toNumber() +
      '\n liquidationFee - ' +
      this.liquidationFee.toNumber() +
      '\n uiDeposits() - ' +
      this.uiDeposits() +
      '\n uiBorrows() - ' +
      this.uiBorrows() +
      '\n getDepositRate() - ' +
      this.getDepositRate().toNumber() +
      '\n getBorrowRate() - ' +
      this.getBorrowRate().toNumber()
    );
  }

  nativeDeposits(): I80F48 {
    return this.cachedIndexedTotalDeposits.mul(this.depositIndex);
  }

  nativeBorrows(): I80F48 {
    return this.cachedIndexedTotalBorrows.mul(this.borrowIndex);
  }

  uiDeposits(): number {
    return nativeI80F48ToUi(
      this.cachedIndexedTotalDeposits.mul(this.depositIndex),
      this.mintDecimals,
    ).toNumber();
  }

  uiBorrows(): number {
    return nativeI80F48ToUi(
      this.cachedIndexedTotalBorrows.mul(this.borrowIndex),
      this.mintDecimals,
    ).toNumber();
  }

  getBorrowRate(): I80F48 {
    const totalBorrows = this.nativeBorrows();
    const totalDeposits = this.nativeDeposits();

    if (totalDeposits.eq(ZERO_I80F48) && totalBorrows.eq(ZERO_I80F48)) {
      return ZERO_I80F48;
    }
    if (totalDeposits.lte(totalBorrows)) {
      return this.maxRate;
    }

    const utilization = totalBorrows.div(totalDeposits);
    if (utilization.gt(this.util1)) {
      const extraUtil = utilization.sub(this.util1);
      const slope = this.maxRate
        .sub(this.rate1)
        .div(I80F48.fromNumber(1).sub(this.util1));
      return this.rate1.add(slope.mul(extraUtil));
    } else if (utilization.gt(this.util0)) {
      const extraUtil = utilization.sub(this.util0);
      const slope = this.maxRate
        .sub(this.rate0)
        .div(I80F48.fromNumber(1).sub(this.util0));
      return this.rate0.add(slope.mul(extraUtil));
    } else {
      const slope = this.rate0.div(this.util0);
      return slope.mul(utilization);
    }
  }

  getDepositRate(): I80F48 {
    const borrowRate = this.getBorrowRate();
    const totalBorrows = this.nativeBorrows();
    const totalDeposits = this.nativeDeposits();

    if (totalDeposits.eq(ZERO_I80F48) && totalBorrows.eq(ZERO_I80F48)) {
      return ZERO_I80F48;
    } else if (totalDeposits.eq(ZERO_I80F48)) {
      return this.maxRate;
    }

    const utilization = totalBorrows.div(totalDeposits);
    return utilization.mul(borrowRate);
  }
}

export class MintInfo {
  static from(
    publicKey: PublicKey,
    obj: {
      group: PublicKey;
      tokenIndex: number;
      mint: PublicKey;
      banks: PublicKey[];
      vaults: PublicKey[];
      oracle: PublicKey;
      registrationTime: BN;
      groupInsuranceFund: number;
    },
  ) {
    return new MintInfo(
      publicKey,
      obj.group,
      obj.tokenIndex,
      obj.mint,
      obj.banks,
      obj.vaults,
      obj.oracle,
      obj.registrationTime,
      obj.groupInsuranceFund,
    );
  }

  constructor(
    public publicKey: PublicKey,
    public group: PublicKey,
    public tokenIndex: number,
    public mint: PublicKey,
    public banks: PublicKey[],
    public vaults: PublicKey[],
    public oracle: PublicKey,
    public registrationTime: BN,
    public groupInsuranceFund: number,
  ) {}

  public firstBank(): PublicKey {
    return this.banks[0];
  }
  public firstVault(): PublicKey {
    return this.vaults[0];
  }

  toString(): string {
    const res =
      'mint ' +
      this.mint.toBase58() +
      '\n oracle ' +
      this.oracle.toBase58() +
      '\n banks ' +
      this.banks
        .filter((pk) => pk.toBase58() !== PublicKey.default.toBase58())
        .toString() +
      '\n vaults ' +
      this.vaults
        .filter((pk) => pk.toBase58() !== PublicKey.default.toBase58())
        .toString();
    return res;
  }
}<|MERGE_RESOLUTION|>--- conflicted
+++ resolved
@@ -142,11 +142,7 @@
     initLiabWeight: I80F48Dto,
     liquidationFee: I80F48Dto,
     dust: I80F48Dto,
-<<<<<<< HEAD
-    flashLoanVaultInitial: BN,
-=======
     flashLoanTokenAccountInitial: BN,
->>>>>>> d5942862
     flashLoanApprovedAmount: BN,
     public tokenIndex: number,
     public mintDecimals: number,
