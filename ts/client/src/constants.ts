import { PublicKey } from '@solana/web3.js';

<<<<<<< HEAD
export const DEVNET_GROUP = 'DESBjo923XfXcAfKTmAdJ5UPguaAMoND4sYb18KY95Vx';

export const DEVNET_MINTS = new Map([
  ['USDC', '8FRFC6MoGGkMFQwngccyu69VnYbzykGeez7ignHVAFSN'],
  ['BTC', '3UNBZ6o52WTWwjac2kPUb4FyodhU1vFkRJheu1Sh2TvU'],
]);

export const DEVNET_MINTS_REVERSE = Array.from(DEVNET_MINTS.entries()).reduce(
  function (map, obj) {
    map[obj[1]] = obj[0];
    return map;
  },
  {},
);

export const DEVNET_ORACLES = new Map([
  ['BTC', 'HovQMDrbAgAYPCmHVSrezcSmkMtXSSUsLDFANExrZh2J'],
]);

export const DEVNET_SERUM3_MARKETS = new Map([
  ['BTC/USDC', 'DW83EpHFywBxCHmyARxwj3nzxJd7MUdSeznmrdzZKNZB'],
]);

export const DEVNET_SERUM3_MARKETS_REVERSE = Array.from(
  DEVNET_SERUM3_MARKETS.entries(),
).reduce(function (map, obj) {
  map[obj[1]] = obj[0];
  return map;
}, {});
=======
export const DEVNET_GROUP = 'NDLmPdjzm7Tm3gnsZw8EoBbBTR7wfAcyDY8LCqFSGtX';
>>>>>>> e5ed7936

export const DEVNET_SERUM3_PROGRAM_ID = new PublicKey(
  'DESVgJVGajEgKGXhb6XmqDHGz3VjdgP7rEVESBgxmroY',
);<|MERGE_RESOLUTION|>--- conflicted
+++ resolved
@@ -1,38 +1,6 @@
 import { PublicKey } from '@solana/web3.js';
 
-<<<<<<< HEAD
-export const DEVNET_GROUP = 'DESBjo923XfXcAfKTmAdJ5UPguaAMoND4sYb18KY95Vx';
-
-export const DEVNET_MINTS = new Map([
-  ['USDC', '8FRFC6MoGGkMFQwngccyu69VnYbzykGeez7ignHVAFSN'],
-  ['BTC', '3UNBZ6o52WTWwjac2kPUb4FyodhU1vFkRJheu1Sh2TvU'],
-]);
-
-export const DEVNET_MINTS_REVERSE = Array.from(DEVNET_MINTS.entries()).reduce(
-  function (map, obj) {
-    map[obj[1]] = obj[0];
-    return map;
-  },
-  {},
-);
-
-export const DEVNET_ORACLES = new Map([
-  ['BTC', 'HovQMDrbAgAYPCmHVSrezcSmkMtXSSUsLDFANExrZh2J'],
-]);
-
-export const DEVNET_SERUM3_MARKETS = new Map([
-  ['BTC/USDC', 'DW83EpHFywBxCHmyARxwj3nzxJd7MUdSeznmrdzZKNZB'],
-]);
-
-export const DEVNET_SERUM3_MARKETS_REVERSE = Array.from(
-  DEVNET_SERUM3_MARKETS.entries(),
-).reduce(function (map, obj) {
-  map[obj[1]] = obj[0];
-  return map;
-}, {});
-=======
 export const DEVNET_GROUP = 'NDLmPdjzm7Tm3gnsZw8EoBbBTR7wfAcyDY8LCqFSGtX';
->>>>>>> e5ed7936
 
 export const DEVNET_SERUM3_PROGRAM_ID = new PublicKey(
   'DESVgJVGajEgKGXhb6XmqDHGz3VjdgP7rEVESBgxmroY',
