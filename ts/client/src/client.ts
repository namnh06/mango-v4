--- conflicted
+++ resolved
@@ -30,16 +30,7 @@
 import { Bank, MintInfo } from './accounts/bank';
 import { Group } from './accounts/group';
 import { I80F48 } from './accounts/I80F48';
-<<<<<<< HEAD
-import {
-  AccountSize,
-  MangoAccount,
-  MangoAccountData,
-  TokenPosition,
-} from './accounts/mangoAccount';
-=======
 import { MangoAccount, MangoAccountData } from './accounts/mangoAccount';
->>>>>>> 3a8004d6
 import { StubOracle } from './accounts/oracle';
 import { OrderType, PerpMarket, Side } from './accounts/perp';
 import {
