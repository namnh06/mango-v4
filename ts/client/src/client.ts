--- conflicted
+++ resolved
@@ -1,5 +1,4 @@
 import { AnchorProvider, BN, Program, Provider } from '@project-serum/anchor';
-import { simulateTransaction } from '@project-serum/anchor/dist/cjs/utils/rpc';
 import { getFeeRates, getFeeTier } from '@project-serum/serum';
 import { Order } from '@project-serum/serum/lib/market';
 import {
@@ -1558,56 +1557,32 @@
     }
     console.log('3');
 
-<<<<<<< HEAD
     const inputBankAccount = {
-=======
-    const sourceBankAccounts = {
->>>>>>> bc4c5791
       pubkey: inputBank.publicKey,
       isWritable: true,
       isSigner: false,
     };
-<<<<<<< HEAD
     const outputBankAccount = {
-=======
-    const targetBankAccount = {
->>>>>>> bc4c5791
       pubkey: outputBank.publicKey,
       isWritable: true,
       isSigner: false,
     };
-<<<<<<< HEAD
     const inputBankVault = {
-=======
-    const sourceBankVault = {
->>>>>>> bc4c5791
       pubkey: inputBank.vault,
       isWritable: true,
       isSigner: false,
     };
-<<<<<<< HEAD
     const outputBankVault = {
-=======
-    const targetBankVault = {
->>>>>>> bc4c5791
       pubkey: outputBank.vault,
       isWritable: true,
       isSigner: false,
     };
-<<<<<<< HEAD
     const inputATA = {
-=======
-    const sourceATA = {
->>>>>>> bc4c5791
       pubkey: inputTokenAccountPk,
       isWritable: true,
       isSigner: false,
     };
-<<<<<<< HEAD
     const outputATA = {
-=======
-    const targetATA = {
->>>>>>> bc4c5791
       pubkey: outputTokenAccountPk,
       isWritable: false,
       isSigner: false,
@@ -1621,15 +1596,9 @@
       })
       .remainingAccounts([
         ...parsedHealthAccounts,
-<<<<<<< HEAD
         inputBankVault,
         outputBankVault,
         inputATA,
-=======
-        sourceBankVault,
-        targetBankVault,
-        sourceATA,
->>>>>>> bc4c5791
         {
           isWritable: true,
           pubkey: outputTokenAccountPk,
@@ -1641,11 +1610,7 @@
 
     // userDefinedInstructions.push(flashLoanEndIx);
 
-<<<<<<< HEAD
     const flashLoanBeginIx = await this.program.methods
-=======
-    return await this.program.methods
->>>>>>> bc4c5791
       .flashLoan3Begin([
         toNativeDecimals(amountIn, inputBank.mintDecimals),
         new BN(
@@ -1657,7 +1622,6 @@
         instructions: SYSVAR_INSTRUCTIONS_PUBKEY,
       })
       .remainingAccounts([
-<<<<<<< HEAD
         inputBankAccount,
         outputBankAccount,
         inputBankVault,
@@ -1666,18 +1630,6 @@
         outputATA,
       ])
       .instruction();
-=======
-        sourceBankAccounts,
-        targetBankAccount,
-        sourceBankVault,
-        targetBankVault,
-        sourceATA,
-        targetATA,
-      ])
-      .postInstructions([flashLoanEndIx])
-      .rpc();
-  }
->>>>>>> bc4c5791
 
     const tx = new Transaction();
     tx.add(flashLoanBeginIx);
