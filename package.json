--- conflicted
+++ resolved
@@ -23,18 +23,11 @@
     "format": "prettier --check ./ts",
     "lint": "eslint ./ts/client/src --ext ts --ext tsx --ext js --quiet",
     "typecheck": "tsc --noEmit --pretty",
-<<<<<<< HEAD
-    "prepare": "npm run build",
-    "prebuild": "npm run clean",
-    "prepublishOnly": "npm run validate && npm run build",
-    "validate": "npm run typecheck && npm run lint && npm run format",
-    "market-maker": "ts-node ts/client/src/scripts/mm/market-maker.ts",
-    "wick": "ts-node ts/client/src/scripts/mm/wick.ts",
-    "wash": "ts-node ts/client/src/scripts/mm/wash.ts"
-=======
     "prepublishOnly": "yarn validate && yarn build",
-    "validate": "yarn lint && yarn format"
->>>>>>> 7803c479
+    "validate": "yarn lint && yarn format",
+    "market-maker": "ts-node ts/client/scripts/mm/market-maker.ts",
+    "wick": "ts-node ts/client/scripts/mm/wick.ts",
+    "wash": "ts-node ts/client/scripts/mm/wash.ts"
   },
   "devDependencies": {
     "@solana/spl-governance": "^0.3.25",
