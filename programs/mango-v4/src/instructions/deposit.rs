use anchor_lang::prelude::*;
use anchor_spl::token;
use anchor_spl::token::Token;
use anchor_spl::token::TokenAccount;

use crate::state::*;

#[derive(Accounts)]
pub struct Deposit<'info> {
    pub group: AccountLoader<'info, Group>,

    #[account(
        mut,
        has_one = group,
    )]
    pub account: AccountLoader<'info, MangoAccount>,

    #[account(
        mut,
        has_one = group,
        has_one = vault,
        // the mints of bank/vault/token_account are implicitly the same because
        // spl::token::transfer succeeds between token_account and vault
    )]
    pub bank: AccountLoader<'info, Bank>,

    #[account(mut)]
    pub vault: Account<'info, TokenAccount>,

    #[account(mut)]
    pub token_account: Box<Account<'info, TokenAccount>>,
    pub token_authority: Signer<'info>,

    pub token_program: Program<'info, Token>,
}

impl<'info> Deposit<'info> {
    pub fn transfer_ctx(&self) -> CpiContext<'_, '_, '_, 'info, token::Transfer<'info>> {
        let program = self.token_program.to_account_info();
        let accounts = token::Transfer {
            from: self.token_account.to_account_info(),
            to: self.vault.to_account_info(),
            authority: self.token_authority.to_account_info(),
        };
        CpiContext::new(program, accounts)
    }
}

// TODO: It may make sense to have the token_index passed in from the outside.
//       That would save a lot of computation that needs to go into finding the
//       right index for the mint.
pub fn deposit(ctx: Context<Deposit>, amount: u64) -> Result<()> {
    let token_index = ctx.accounts.bank.load()?.token_index;

    // Get the account's position for that token index
    let mut account = ctx.accounts.account.load_mut()?;
    let (position, position_index) = account.token_account_map.get_mut_or_create(token_index)?;

    // Update the bank and position
    let position_is_active = {
        let mut bank = ctx.accounts.bank.load_mut()?;
        bank.deposit(position, amount)?
    };

    // Transfer the actual tokens
    token::transfer(ctx.accounts.transfer_ctx(), amount)?;

    //
    // Health computation
    // TODO: This will be used to disable is_bankrupt or being_liquidated
    //       when health recovers sufficiently
    //
<<<<<<< HEAD
    let health = compute_health(&account, ctx.remaining_accounts)?;
=======
    let health = compute_health_from_fixed_accounts(&account, ctx.remaining_accounts)?;
>>>>>>> fde4bce8
    msg!("health: {}", health);

    //
    // Deactivate the position only after the health check because the user passed in
    // remaining_accounts for all banks/oracles, including the account that will now be
    // deactivated.
    // Deposits can deactivate a position if they cancel out a previous borrow.
    //
    if !position_is_active {
        account.token_account_map.deactivate(position_index);
    }

    Ok(())
}<|MERGE_RESOLUTION|>--- conflicted
+++ resolved
@@ -70,11 +70,7 @@
     // TODO: This will be used to disable is_bankrupt or being_liquidated
     //       when health recovers sufficiently
     //
-<<<<<<< HEAD
-    let health = compute_health(&account, ctx.remaining_accounts)?;
-=======
     let health = compute_health_from_fixed_accounts(&account, ctx.remaining_accounts)?;
->>>>>>> fde4bce8
     msg!("health: {}", health);
 
     //
