use std::rc::Rc;
use std::str::FromStr;
use std::sync::Arc;
use std::time::Duration;

use anchor_client::{ClientError, Cluster, Program};

use anchor_lang::__private::bytemuck;
use anchor_lang::prelude::System;
use anchor_lang::Id;
use anchor_spl::associated_token::get_associated_token_address;
use anchor_spl::token::Token;

use bincode::Options;
use fixed::types::I80F48;
use itertools::Itertools;
use mango_v4::instructions::{Serum3OrderType, Serum3SelfTradeBehavior, Serum3Side};
use mango_v4::state::{Bank, Group, MangoAccountValue, Serum3MarketIndex, TokenIndex};

use solana_client::nonblocking::rpc_client::RpcClient as RpcClientAsync;
use solana_client::rpc_client::RpcClient;
use solana_sdk::signer::keypair;

use crate::account_fetcher::*;
use crate::context::{MangoGroupContext, Serum3MarketContext, TokenContext};
use crate::gpa::fetch_mango_accounts;
use crate::jupiter;
use crate::util::MyClone;

use anyhow::Context;
use solana_sdk::instruction::{AccountMeta, Instruction};
use solana_sdk::signature::{Keypair, Signature};
use solana_sdk::sysvar;
use solana_sdk::{commitment_config::CommitmentConfig, pubkey::Pubkey, signer::Signer};

// very close to anchor_client::Client, which unfortunately has no accessors or Clone
#[derive(Clone, Debug)]
pub struct Client {
    pub cluster: Cluster,
    pub fee_payer: Arc<Keypair>,
    pub commitment: CommitmentConfig,
    pub timeout: Option<Duration>,
}

impl Client {
    pub fn new(
        cluster: Cluster,
        commitment: CommitmentConfig,
        fee_payer: &Keypair,
        timeout: Option<Duration>,
    ) -> Self {
        Self {
            cluster,
            fee_payer: Arc::new(fee_payer.clone()),
            commitment,
            timeout,
        }
    }

    pub fn anchor_client(&self) -> anchor_client::Client {
        anchor_client::Client::new_with_options(
            self.cluster.clone(),
            Rc::new((*self.fee_payer).clone()),
            self.commitment,
        )
    }

    pub fn rpc(&self) -> RpcClient {
        let url = self.cluster.url().to_string();
        if let Some(timeout) = self.timeout.as_ref() {
            RpcClient::new_with_timeout_and_commitment(url, *timeout, self.commitment)
        } else {
            RpcClient::new_with_commitment(url, self.commitment)
        }
    }

    pub fn rpc_async(&self) -> RpcClientAsync {
        let url = self.cluster.url().to_string();
        if let Some(timeout) = self.timeout.as_ref() {
            RpcClientAsync::new_with_timeout_and_commitment(url, *timeout, self.commitment)
        } else {
            RpcClientAsync::new_with_commitment(url, self.commitment)
        }
    }
}

// todo: might want to integrate geyser, websockets, or simple http polling for keeping data fresh
pub struct MangoClient {
    pub client: Client,

    // todo: possibly this object should have cache-functions, so there can be one getMultipleAccounts
    // call to refresh banks etc -- if it's backed by websockets, these could just do nothing
    pub account_fetcher: Arc<dyn AccountFetcher>,

    pub owner: Keypair,
    pub mango_account_address: Pubkey,

    pub context: MangoGroupContext,

    // Since MangoClient currently provides a blocking interface, we'd prefer to use reqwest::blocking::Client
    // but that doesn't work inside async contexts. Hence we use the async reqwest Client instead and use
    // a manual runtime to bridge into async code from both sync and async contexts.
    // That doesn't work perfectly, see MangoClient::invoke().
    pub http_client: reqwest::Client,
    runtime: Option<tokio::runtime::Runtime>,
}

impl Drop for MangoClient {
    fn drop(&mut self) {
        self.runtime.take().expect("runtime").shutdown_background();
    }
}

// TODO: add retry framework for sending tx and rpc calls
// 1/ this works right now, but I think mid-term the MangoClient will want to interact with multiple mango accounts
// -- then we should probably specify accounts by owner+account_num / or pubkey
// 2/ pubkey, can be both owned, but also delegated accouns

impl MangoClient {
    pub fn group_for_admin(admin: Pubkey, num: u32) -> Pubkey {
        Pubkey::find_program_address(
            &["Group".as_ref(), admin.as_ref(), num.to_le_bytes().as_ref()],
            &mango_v4::ID,
        )
        .0
    }

    pub fn find_accounts(
        client: &Client,
        group: Pubkey,
        owner: &Keypair,
    ) -> anyhow::Result<Vec<(Pubkey, MangoAccountValue)>> {
        let program = client.anchor_client().program(mango_v4::ID);
        fetch_mango_accounts(&program, group, owner.pubkey()).map_err(Into::into)
    }

    pub fn find_or_create_account(
        client: &Client,
        group: Pubkey,
        owner: &Keypair,
        payer: &Keypair, // pays the SOL for the new account
        mango_account_name: &str,
    ) -> anyhow::Result<Pubkey> {
        let program = client.anchor_client().program(mango_v4::ID);

        // Mango Account
        let mut mango_account_tuples = fetch_mango_accounts(&program, group, owner.pubkey())?;
        let mango_account_opt = mango_account_tuples
            .iter()
            .find(|(_, account)| account.fixed.name() == mango_account_name);
        if mango_account_opt.is_none() {
            mango_account_tuples.sort_by(|a, b| {
                a.1.fixed
                    .account_num
                    .partial_cmp(&b.1.fixed.account_num)
                    .unwrap()
            });
            let account_num = match mango_account_tuples.last() {
                Some(tuple) => tuple.1.fixed.account_num + 1,
                None => 0u32,
            };
<<<<<<< HEAD
            program
                .request()
                .instruction(Instruction {
                    program_id: mango_v4::id(),
                    accounts: anchor_lang::ToAccountMetas::to_account_metas(
                        &mango_v4::accounts::AccountCreate {
                            group,
                            owner: payer.pubkey(),
                            account: {
                                Pubkey::find_program_address(
                                    &[
                                        group.as_ref(),
                                        b"MangoAccount".as_ref(),
                                        payer.pubkey().as_ref(),
                                        &account_num.to_le_bytes(),
                                    ],
                                    &mango_v4::id(),
                                )
                                .0
                            },
                            payer: payer.pubkey(),
                            system_program: System::id(),
                        },
                        None,
                    ),
                    data: anchor_lang::InstructionData::data(
                        &mango_v4::instruction::AccountCreate {
                            account_num,
                            name: mango_account_name.to_owned(),
                            account_size: AccountSize::Small,
                        },
                    ),
                })
                .send()
                .map_err(prettify_client_error)
=======
            Self::create_account(client, group, owner, payer, account_num, mango_account_name)
>>>>>>> 3a8004d6
                .context("Failed to create account...")?;
        }
        let mango_account_tuples = fetch_mango_accounts(&program, group, owner.pubkey())?;
        let index = mango_account_tuples
            .iter()
            .position(|tuple| tuple.1.fixed.name() == mango_account_name)
            .unwrap();
        Ok(mango_account_tuples[index].0)
    }

    pub fn create_account(
        client: &Client,
        group: Pubkey,
        owner: &Keypair,
        payer: &Keypair, // pays the SOL for the new account
        account_num: u32,
        mango_account_name: &str,
    ) -> anyhow::Result<(Pubkey, Signature)> {
        let program = client.anchor_client().program(mango_v4::ID);
        let account = Pubkey::find_program_address(
            &[
                group.as_ref(),
                b"MangoAccount".as_ref(),
                owner.pubkey().as_ref(),
                &account_num.to_le_bytes(),
            ],
            &mango_v4::id(),
        )
        .0;
        let txsig = program
            .request()
            .instruction(Instruction {
                program_id: mango_v4::id(),
                accounts: anchor_lang::ToAccountMetas::to_account_metas(
                    &mango_v4::accounts::AccountCreate {
                        group,
                        owner: owner.pubkey(),
                        account,
                        payer: payer.pubkey(),
                        system_program: System::id(),
                    },
                    None,
                ),
                data: anchor_lang::InstructionData::data(&mango_v4::instruction::AccountCreate {
                    account_num,
                    name: mango_account_name.to_owned(),
                    token_count: 8,
                    serum3_count: 8,
                    perp_count: 8,
                    perp_oo_count: 8,
                }),
            })
            .signer(owner)
            .signer(payer)
            .send()
            .map_err(prettify_client_error)?;

        Ok((account, txsig))
    }

    /// Conveniently creates a RPC based client
    pub fn new_for_existing_account(
        client: Client,
        account: Pubkey,
        owner: Keypair,
    ) -> anyhow::Result<Self> {
        let rpc = client.rpc();
        let account_fetcher = Arc::new(CachedAccountFetcher::new(RpcAccountFetcher { rpc }));
        let mango_account = account_fetcher_fetch_mango_account(&*account_fetcher, account)?;
        let group = mango_account.fixed.group;
        if mango_account.fixed.owner != owner.pubkey() {
            anyhow::bail!(
                "bad owner for account: expected {} got {}",
                mango_account.fixed.owner,
                owner.pubkey()
            );
        }

        let group_context =
            MangoGroupContext::new_from_rpc(group, client.cluster.clone(), client.commitment)?;

        Self::new_detail(client, account, owner, group_context, account_fetcher)
    }

    /// Allows control of AccountFetcher and externally created MangoGroupContext
    pub fn new_detail(
        client: Client,
        account: Pubkey,
        owner: Keypair,
        // future: maybe pass Arc<MangoGroupContext>, so it can be extenally updated?
        group_context: MangoGroupContext,
        account_fetcher: Arc<dyn AccountFetcher>,
    ) -> anyhow::Result<Self> {
        Ok(Self {
            client,
            account_fetcher,
            owner,
            mango_account_address: account,
            context: group_context,
            http_client: reqwest::Client::new(),
            runtime: Some(
                tokio::runtime::Builder::new_current_thread()
                    .thread_name("mango-client")
                    .enable_io()
                    .enable_time()
                    .build()
                    .unwrap(),
            ),
        })
    }

    pub fn anchor_client(&self) -> anchor_client::Client {
        self.client.anchor_client()
    }

    pub fn program(&self) -> Program {
        self.anchor_client().program(mango_v4::ID)
    }

    pub fn owner(&self) -> Pubkey {
        self.owner.pubkey()
    }

    pub fn group(&self) -> Pubkey {
        self.context.group
    }

    pub fn mango_account(&self) -> anyhow::Result<MangoAccountValue> {
        account_fetcher_fetch_mango_account(&*self.account_fetcher, self.mango_account_address)
    }

    pub fn first_bank(&self, token_index: TokenIndex) -> anyhow::Result<Bank> {
        let bank_address = self.context.mint_info(token_index).first_bank();
        account_fetcher_fetch_anchor_account(&*self.account_fetcher, bank_address)
    }

    pub fn derive_health_check_remaining_account_metas(
        &self,
        affected_tokens: Vec<TokenIndex>,
        writable_banks: bool,
    ) -> anyhow::Result<Vec<AccountMeta>> {
        let account = self.mango_account()?;
        self.context.derive_health_check_remaining_account_metas(
            &account,
            affected_tokens,
            writable_banks,
        )
    }

    pub fn derive_liquidation_health_check_remaining_account_metas(
        &self,
        liqee: &MangoAccountValue,
        asset_token_index: TokenIndex,
        liab_token_index: TokenIndex,
    ) -> anyhow::Result<Vec<AccountMeta>> {
        // figure out all the banks/oracles that need to be passed for the health check
        let mut banks = vec![];
        let mut oracles = vec![];
        let account = self.mango_account()?;

        let token_indexes = liqee
            .token_iter_active()
            .chain(account.token_iter_active())
            .map(|ta| ta.token_index)
            .unique();

        for token_index in token_indexes {
            let mint_info = self.context.mint_info(token_index);
            let writable_bank = token_index == asset_token_index || token_index == liab_token_index;
            banks.push((mint_info.first_bank(), writable_bank));
            oracles.push(mint_info.oracle);
        }

        let serum_oos = liqee
            .serum3_iter_active()
            .chain(account.serum3_iter_active())
            .map(|&s| s.open_orders);
        let perp_markets = liqee
            .perp_iter_active_accounts()
            .chain(account.perp_iter_active_accounts())
            .map(|&pa| self.context.perp_market_address(pa.market_index));

        Ok(banks
            .iter()
            .map(|(pubkey, is_writable)| AccountMeta {
                pubkey: *pubkey,
                is_writable: *is_writable,
                is_signer: false,
            })
            .chain(oracles.into_iter().map(to_readonly_account_meta))
            .chain(perp_markets.map(to_readonly_account_meta))
            .chain(serum_oos.map(to_readonly_account_meta))
            .collect())
    }

    pub fn token_deposit(&self, mint: Pubkey, amount: u64) -> anyhow::Result<Signature> {
        let token = self.context.token_by_mint(&mint)?;
        let token_index = token.token_index;
        let mint_info = token.mint_info;

        let health_check_metas =
            self.derive_health_check_remaining_account_metas(vec![token_index], false)?;

        self.program()
            .request()
            .instruction(Instruction {
                program_id: mango_v4::id(),
                accounts: {
                    let mut ams = anchor_lang::ToAccountMetas::to_account_metas(
                        &mango_v4::accounts::TokenDeposit {
                            group: self.group(),
                            account: self.mango_account_address,
                            bank: mint_info.first_bank(),
                            vault: mint_info.first_vault(),
                            token_account: get_associated_token_address(
                                &self.owner(),
                                &mint_info.mint,
                            ),
                            token_authority: self.owner(),
                            token_program: Token::id(),
                        },
                        None,
                    );
                    ams.extend(health_check_metas.into_iter());
                    ams
                },
                data: anchor_lang::InstructionData::data(&mango_v4::instruction::TokenDeposit {
                    amount,
                }),
            })
            .signer(&self.owner)
            .send()
            .map_err(prettify_client_error)
    }

    pub fn get_oracle_price(
        &self,
        token_name: &str,
    ) -> Result<pyth_sdk_solana::Price, anyhow::Error> {
        let token_index = *self.context.token_indexes_by_name.get(token_name).unwrap();
        let mint_info = self.context.mint_info(token_index);
        let oracle_account = self.account_fetcher.fetch_raw_account(mint_info.oracle)?;
        Ok(pyth_sdk_solana::load_price(&oracle_account.data).unwrap())
    }

    //
    // Serum3
    //

    pub fn serum3_create_open_orders(&self, name: &str) -> anyhow::Result<Signature> {
        let account_pubkey = self.mango_account_address;

        let market_index = *self
            .context
            .serum3_market_indexes_by_name
            .get(name)
            .unwrap();
        let serum3_info = self.context.serum3_markets.get(&market_index).unwrap();

        let open_orders = Pubkey::find_program_address(
            &[
                account_pubkey.as_ref(),
                b"Serum3OO".as_ref(),
                serum3_info.address.as_ref(),
            ],
            &self.program().id(),
        )
        .0;

        self.program()
            .request()
            .instruction(Instruction {
                program_id: mango_v4::id(),
                accounts: anchor_lang::ToAccountMetas::to_account_metas(
                    &mango_v4::accounts::Serum3CreateOpenOrders {
                        group: self.group(),
                        account: account_pubkey,

                        serum_market: serum3_info.address,
                        serum_program: serum3_info.market.serum_program,
                        serum_market_external: serum3_info.market.serum_market_external,
                        open_orders,
                        owner: self.owner(),
                        payer: self.owner(),
                        system_program: System::id(),
                        rent: sysvar::rent::id(),
                    },
                    None,
                ),
                data: anchor_lang::InstructionData::data(
                    &mango_v4::instruction::Serum3CreateOpenOrders {},
                ),
            })
            .signer(&self.owner)
            .send()
            .map_err(prettify_client_error)
    }

    fn serum3_data<'a>(&'a self, name: &str) -> Result<Serum3Data<'a>, ClientError> {
        let market_index = *self
            .context
            .serum3_market_indexes_by_name
            .get(name)
            .unwrap();
        let serum3_info = self.context.serum3_markets.get(&market_index).unwrap();

        let quote_info = self.context.token(serum3_info.market.quote_token_index);
        let base_info = self.context.token(serum3_info.market.base_token_index);

        Ok(Serum3Data {
            market_index,
            market: serum3_info,
            quote: quote_info,
            base: base_info,
        })
    }

    #[allow(clippy::too_many_arguments)]
    pub fn serum3_place_order(
        &self,
        name: &str,
        side: Serum3Side,
        price: f64,
        size: f64,
        self_trade_behavior: Serum3SelfTradeBehavior,
        order_type: Serum3OrderType,
        client_order_id: u64,
        limit: u16,
    ) -> anyhow::Result<Signature> {
        let s3 = self.serum3_data(name)?;

        let account = self.mango_account()?;
        let open_orders = account.serum3_find(s3.market_index).unwrap().open_orders;

        let health_check_metas = self.derive_health_check_remaining_account_metas(vec![], false)?;

        // https://github.com/project-serum/serum-ts/blob/master/packages/serum/src/market.ts#L1306
        let limit_price = {
            (price * ((10u64.pow(s3.quote.decimals as u32) * s3.market.coin_lot_size) as f64))
                as u64
                / (10u64.pow(s3.base.decimals as u32) * s3.market.pc_lot_size)
        };
        // https://github.com/project-serum/serum-ts/blob/master/packages/serum/src/market.ts#L1333
        let max_base_qty =
            { (size * 10u64.pow(s3.base.decimals as u32) as f64) as u64 / s3.market.coin_lot_size };
        let max_native_quote_qty_including_fees = {
            fn get_fee_tier(msrm_balance: u64, srm_balance: u64) -> u64 {
                if msrm_balance >= 1 {
                    6
                } else if srm_balance >= 1_000_000 {
                    5
                } else if srm_balance >= 100_000 {
                    4
                } else if srm_balance >= 10_000 {
                    3
                } else if srm_balance >= 1_000 {
                    2
                } else if srm_balance >= 100 {
                    1
                } else {
                    0
                }
            }

            fn get_fee_rates(fee_tier: u64) -> (f64, f64) {
                if fee_tier == 1 {
                    // SRM2
                    return (0.002, -0.0003);
                } else if fee_tier == 2 {
                    // SRM3
                    return (0.0018, -0.0003);
                } else if fee_tier == 3 {
                    // SRM4
                    return (0.0016, -0.0003);
                } else if fee_tier == 4 {
                    // SRM5
                    return (0.0014, -0.0003);
                } else if fee_tier == 5 {
                    // SRM6
                    return (0.0012, -0.0003);
                } else if fee_tier == 6 {
                    // MSRM
                    return (0.001, -0.0005);
                }
                // Base
                (0.0022, -0.0003)
            }

            let fee_tier = get_fee_tier(0, 0);
            let rates = get_fee_rates(fee_tier);
            (s3.market.pc_lot_size as f64 * (1f64 + rates.0)) as u64 * (limit_price * max_base_qty)
        };

        self.program()
            .request()
            .instruction(Instruction {
                program_id: mango_v4::id(),
                accounts: {
                    let mut ams = anchor_lang::ToAccountMetas::to_account_metas(
                        &mango_v4::accounts::Serum3PlaceOrder {
                            group: self.group(),
                            account: self.mango_account_address,
                            open_orders,
                            quote_bank: s3.quote.mint_info.first_bank(),
                            quote_vault: s3.quote.mint_info.first_vault(),
                            base_bank: s3.base.mint_info.first_bank(),
                            base_vault: s3.base.mint_info.first_vault(),
                            serum_market: s3.market.address,
                            serum_program: s3.market.market.serum_program,
                            serum_market_external: s3.market.market.serum_market_external,
                            market_bids: s3.market.bids,
                            market_asks: s3.market.asks,
                            market_event_queue: s3.market.event_q,
                            market_request_queue: s3.market.req_q,
                            market_base_vault: s3.market.coin_vault,
                            market_quote_vault: s3.market.pc_vault,
                            market_vault_signer: s3.market.vault_signer,
                            owner: self.owner(),
                            token_program: Token::id(),
                        },
                        None,
                    );
                    ams.extend(health_check_metas.into_iter());
                    ams
                },
                data: anchor_lang::InstructionData::data(
                    &mango_v4::instruction::Serum3PlaceOrder {
                        side,
                        limit_price,
                        max_base_qty,
                        max_native_quote_qty_including_fees,
                        self_trade_behavior,
                        order_type,
                        client_order_id,
                        limit,
                    },
                ),
            })
            .signer(&self.owner)
            .send()
            .map_err(prettify_client_error)
    }

    pub fn serum3_settle_funds(&self, name: &str) -> anyhow::Result<Signature> {
        let s3 = self.serum3_data(name)?;

        let account = self.mango_account()?;
        let open_orders = account.serum3_find(s3.market_index).unwrap().open_orders;

        self.program()
            .request()
            .instruction(Instruction {
                program_id: mango_v4::id(),
                accounts: anchor_lang::ToAccountMetas::to_account_metas(
                    &mango_v4::accounts::Serum3SettleFunds {
                        group: self.group(),
                        account: self.mango_account_address,
                        open_orders,
                        quote_bank: s3.quote.mint_info.first_bank(),
                        quote_vault: s3.quote.mint_info.first_vault(),
                        base_bank: s3.base.mint_info.first_bank(),
                        base_vault: s3.base.mint_info.first_vault(),
                        serum_market: s3.market.address,
                        serum_program: s3.market.market.serum_program,
                        serum_market_external: s3.market.market.serum_market_external,
                        market_base_vault: s3.market.coin_vault,
                        market_quote_vault: s3.market.pc_vault,
                        market_vault_signer: s3.market.vault_signer,
                        owner: self.owner(),
                        token_program: Token::id(),
                    },
                    None,
                ),
                data: anchor_lang::InstructionData::data(
                    &mango_v4::instruction::Serum3SettleFunds {},
                ),
            })
            .signer(&self.owner)
            .send()
            .map_err(prettify_client_error)
    }

    pub fn serum3_cancel_all_orders(&self, market_name: &str) -> Result<Vec<u128>, anyhow::Error> {
        let market_index = *self
            .context
            .serum3_market_indexes_by_name
            .get(market_name)
            .unwrap();
        let account = self.mango_account()?;
        let open_orders = account.serum3_find(market_index).unwrap().open_orders;

        let open_orders_bytes = self.account_fetcher.fetch_raw_account(open_orders)?.data;
        let open_orders_data: &serum_dex::state::OpenOrders = bytemuck::from_bytes(
            &open_orders_bytes[5..5 + std::mem::size_of::<serum_dex::state::OpenOrders>()],
        );

        let mut orders = vec![];
        for order_id in open_orders_data.orders {
            if order_id != 0 {
                // TODO: find side for order_id, and only cancel the relevant order
                self.serum3_cancel_order(market_name, Serum3Side::Bid, order_id)
                    .ok();
                self.serum3_cancel_order(market_name, Serum3Side::Ask, order_id)
                    .ok();

                orders.push(order_id);
            }
        }

        Ok(orders)
    }

    pub fn serum3_cancel_order(
        &self,
        market_name: &str,
        side: Serum3Side,
        order_id: u128,
    ) -> anyhow::Result<()> {
        let s3 = self.serum3_data(market_name)?;

        let account = self.mango_account()?;
        let open_orders = account.serum3_find(s3.market_index).unwrap().open_orders;

        self.program()
            .request()
            .instruction(Instruction {
                program_id: mango_v4::id(),
                accounts: {
                    anchor_lang::ToAccountMetas::to_account_metas(
                        &mango_v4::accounts::Serum3CancelOrder {
                            group: self.group(),
                            account: self.mango_account_address,
                            serum_market: s3.market.address,
                            serum_program: s3.market.market.serum_program,
                            serum_market_external: s3.market.market.serum_market_external,
                            open_orders,
                            market_bids: s3.market.bids,
                            market_asks: s3.market.asks,
                            market_event_queue: s3.market.event_q,
                            owner: self.owner(),
                        },
                        None,
                    )
                },
                data: anchor_lang::InstructionData::data(
                    &mango_v4::instruction::Serum3CancelOrder { side, order_id },
                ),
            })
            .signer(&self.owner)
            .send()
            .map_err(prettify_client_error)?;

        Ok(())
    }

    //
    // Perps
    //

    //
    // Liquidation
    //

    pub fn liq_token_with_token(
        &self,
        liqee: (&Pubkey, &MangoAccountValue),
        asset_token_index: TokenIndex,
        liab_token_index: TokenIndex,
        max_liab_transfer: I80F48,
    ) -> anyhow::Result<Signature> {
        let health_remaining_ams = self
            .derive_liquidation_health_check_remaining_account_metas(
                liqee.1,
                asset_token_index,
                liab_token_index,
            )
            .unwrap();

        self.program()
            .request()
            .instruction(Instruction {
                program_id: mango_v4::id(),
                accounts: {
                    let mut ams = anchor_lang::ToAccountMetas::to_account_metas(
                        &mango_v4::accounts::LiqTokenWithToken {
                            group: self.group(),
                            liqee: *liqee.0,
                            liqor: self.mango_account_address,
                            liqor_owner: self.owner(),
                        },
                        None,
                    );
                    ams.extend(health_remaining_ams);
                    ams
                },
                data: anchor_lang::InstructionData::data(
                    &mango_v4::instruction::LiqTokenWithToken {
                        asset_token_index,
                        liab_token_index,
                        max_liab_transfer,
                    },
                ),
            })
            .signer(&self.owner)
            .send()
            .map_err(prettify_client_error)
    }

    pub fn liq_token_bankruptcy(
        &self,
        liqee: (&Pubkey, &MangoAccountValue),
        liab_token_index: TokenIndex,
        max_liab_transfer: I80F48,
    ) -> anyhow::Result<Signature> {
        let quote_token_index = 0;

        let quote_info = self.context.token(quote_token_index);
        let liab_info = self.context.token(liab_token_index);

        let bank_remaining_ams = liab_info
            .mint_info
            .banks()
            .iter()
            .map(|bank_pubkey| to_writable_account_meta(*bank_pubkey))
            .collect::<Vec<_>>();

        let health_remaining_ams = self
            .derive_liquidation_health_check_remaining_account_metas(
                liqee.1,
                quote_token_index,
                liab_token_index,
            )
            .unwrap();

        let group = account_fetcher_fetch_anchor_account::<Group>(
            &*self.account_fetcher,
            self.context.group,
        )?;

        self.program()
            .request()
            .instruction(Instruction {
                program_id: mango_v4::id(),
                accounts: {
                    let mut ams = anchor_lang::ToAccountMetas::to_account_metas(
                        &mango_v4::accounts::LiqTokenBankruptcy {
                            group: self.group(),
                            liqee: *liqee.0,
                            liqor: self.mango_account_address,
                            liqor_owner: self.owner(),
                            liab_mint_info: liab_info.mint_info_address,
                            quote_vault: quote_info.mint_info.first_vault(),
                            insurance_vault: group.insurance_vault,
                            token_program: Token::id(),
                        },
                        None,
                    );
                    ams.extend(bank_remaining_ams);
                    ams.extend(health_remaining_ams);
                    ams
                },
                data: anchor_lang::InstructionData::data(
                    &mango_v4::instruction::LiqTokenBankruptcy {
                        liab_token_index,
                        max_liab_transfer,
                    },
                ),
            })
            .signer(&self.owner)
            .send()
            .map_err(prettify_client_error)
    }

    pub fn jupiter_swap(
        &self,
        input_mint: Pubkey,
        output_mint: Pubkey,
        source_amount: u64,
        slippage: f64,
    ) -> anyhow::Result<Signature> {
        self.invoke(self.jupiter_swap_async(input_mint, output_mint, source_amount, slippage))
    }

    // Not actually fully async, since it uses the blocking RPC client to send the actual tx
    pub async fn jupiter_swap_async(
        &self,
        input_mint: Pubkey,
        output_mint: Pubkey,
        source_amount: u64,
        slippage: f64,
    ) -> anyhow::Result<Signature> {
        let source_token = self.context.token_by_mint(&input_mint)?;
        let target_token = self.context.token_by_mint(&output_mint)?;

        let quote = self
            .http_client
            .get("https://quote-api.jup.ag/v1/quote")
            .query(&[
                ("inputMint", input_mint.to_string()),
                ("outputMint", output_mint.to_string()),
                ("amount", format!("{}", source_amount)),
                ("onlyDirectRoutes", "true".into()),
                ("filterTopNResult", "10".into()),
                ("slippage", format!("{}", slippage)),
            ])
            .send()
            .await
            .context("quote request to jupiter")?
            .json::<jupiter::QueryResult>()
            .await
            .context("receiving json response from jupiter quote request")?;

        // Find the top route that doesn't involve Raydium (that has too many accounts)
        let route = quote
            .data
            .iter()
            .find(|route| {
                !route
                    .market_infos
                    .iter()
                    .any(|mi| mi.label.contains("Raydium"))
            })
            .ok_or_else(|| {
                anyhow::anyhow!(
                    "no route for swap. found {} routes, but none were usable",
                    quote.data.len()
                )
            })?;

        let swap = self
            .http_client
            .post("https://quote-api.jup.ag/v1/swap")
            .json(&jupiter::SwapRequest {
                route: route.clone(),
                user_public_key: self.owner.pubkey().to_string(),
                wrap_unwrap_sol: false,
            })
            .send()
            .await
            .context("swap transaction request to jupiter")?
            .json::<jupiter::SwapResponse>()
            .await
            .context("receiving json response from jupiter swap transaction request")?;

        if swap.setup_transaction.is_some() || swap.cleanup_transaction.is_some() {
            anyhow::bail!(
                "chosen jupiter route requires setup or cleanup transactions, can't execute"
            );
        }

        // TODO: deal with versioned transaction!
        let jup_tx = bincode::options()
            .with_fixint_encoding()
            .reject_trailing_bytes()
            .deserialize::<solana_sdk::transaction::Transaction>(
                &base64::decode(&swap.swap_transaction)
                    .context("base64 decoding jupiter transaction")?,
            )
            .context("parsing jupiter transaction")?;
        let jup_ixs = deserialize_instructions(&jup_tx.message)
            .into_iter()
            // TODO: possibly creating associated token accounts if they don't exist yet is good?!
            // we could squeeze the FlashLoan instructions in the middle:
            //   - beginning AToken...
            //   - FlashLoanBegin
            //   - other JUP ix
            //   - FlashLoanEnd
            //   - ending AToken
            .filter(|ix| {
                ix.program_id
                    != Pubkey::from_str("ATokenGPvbdGVxr1b2hvZbsiqW5xWH25efTNsLJA8knL").unwrap()
            })
            .collect::<Vec<_>>();

        let bank_ams = [
            source_token.mint_info.first_bank(),
            target_token.mint_info.first_bank(),
        ]
        .into_iter()
        .map(to_writable_account_meta)
        .collect::<Vec<_>>();

        let vault_ams = [
            source_token.mint_info.first_vault(),
            target_token.mint_info.first_vault(),
        ]
        .into_iter()
        .map(to_writable_account_meta)
        .collect::<Vec<_>>();

        let token_ams = [source_token.mint_info.mint, target_token.mint_info.mint]
            .into_iter()
            .map(|mint| {
                to_writable_account_meta(
                    anchor_spl::associated_token::get_associated_token_address(
                        &self.owner(),
                        &mint,
                    ),
                )
            })
            .collect::<Vec<_>>();

        let loan_amounts = vec![source_amount, 0u64];

        // This relies on the fact that health account banks will be identical to the first_bank above!
        let health_ams = self
            .derive_health_check_remaining_account_metas(
                vec![source_token.token_index, target_token.token_index],
                true,
            )
            .context("building health accounts")?;

        let program = self.program();
        let mut builder = program.request().instruction(Instruction {
            program_id: mango_v4::id(),
            accounts: {
                let mut ams = anchor_lang::ToAccountMetas::to_account_metas(
                    &mango_v4::accounts::FlashLoanBegin {
                        group: self.group(),
                        token_program: Token::id(),
                        instructions: solana_sdk::sysvar::instructions::id(),
                    },
                    None,
                );
                ams.extend(bank_ams);
                ams.extend(vault_ams.clone());
                ams.extend(token_ams.clone());
                ams
            },
            data: anchor_lang::InstructionData::data(&mango_v4::instruction::FlashLoanBegin {
                loan_amounts,
            }),
        });
        for ix in jup_ixs {
            builder = builder.instruction(ix);
        }
        builder = builder.instruction(Instruction {
            program_id: mango_v4::id(),
            accounts: {
                let mut ams = anchor_lang::ToAccountMetas::to_account_metas(
                    &mango_v4::accounts::FlashLoanEnd {
                        account: self.mango_account_address,
                        owner: self.owner(),
                        token_program: Token::id(),
                    },
                    None,
                );
                ams.extend(health_ams);
                ams.extend(vault_ams);
                ams.extend(token_ams);
                ams
            },
            data: anchor_lang::InstructionData::data(&mango_v4::instruction::FlashLoanEnd {}),
        });

        let rpc = self.client.rpc_async();
        builder
            .signer(&self.owner)
            .send_rpc_async(&rpc)
            .await
            .map_err(prettify_client_error)
    }

    fn invoke<T, F: std::future::Future<Output = T>>(&self, f: F) -> T {
        // `block_on()` panics if called within an asynchronous execution context. Whereas
        // `block_in_place()` only panics if called from a current_thread runtime, which is the
        // lesser evil.
        tokio::task::block_in_place(move || self.runtime.as_ref().expect("runtime").block_on(f))
    }
}

fn deserialize_instructions(message: &solana_sdk::message::Message) -> Vec<Instruction> {
    message
        .instructions
        .iter()
        .map(|ci| solana_sdk::instruction::Instruction {
            program_id: *ci.program_id(&message.account_keys),
            accounts: ci
                .accounts
                .iter()
                .map(|&index| AccountMeta {
                    pubkey: message.account_keys[index as usize],
                    is_signer: message.is_signer(index.into()),
                    is_writable: message.is_writable(index.into()),
                })
                .collect(),
            data: ci.data.clone(),
        })
        .collect()
}

struct Serum3Data<'a> {
    market_index: Serum3MarketIndex,
    market: &'a Serum3MarketContext,
    quote: &'a TokenContext,
    base: &'a TokenContext,
}

#[derive(Debug, thiserror::Error)]
pub enum MangoClientError {
    #[error("Transaction simulation error. Logs: {logs}")]
    SendTransactionPreflightFailure { logs: String },
}

/// Do some manual unpacking on some ClientErrors
///
/// Unfortunately solana's RpcResponseError will very unhelpfully print [N log messages]
/// instead of showing the actual log messages. This unpacks the error to provide more useful
/// output.
pub fn prettify_client_error(err: anchor_client::ClientError) -> anyhow::Error {
    use solana_client::client_error::ClientErrorKind;
    use solana_client::rpc_request::{RpcError, RpcResponseErrorData};
    match &err {
        anchor_client::ClientError::SolanaClientError(c) => {
            match c.kind() {
                ClientErrorKind::RpcError(RpcError::RpcResponseError { data, .. }) => match data {
                    RpcResponseErrorData::SendTransactionPreflightFailure(s) => {
                        if let Some(logs) = s.logs.as_ref() {
                            return MangoClientError::SendTransactionPreflightFailure {
                                logs: logs.iter().join("; "),
                            }
                            .into();
                        }
                    }
                    _ => {}
                },
                _ => {}
            };
        }
        _ => {}
    };
    err.into()
}

pub fn keypair_from_cli(keypair: &str) -> Keypair {
    let maybe_keypair = keypair::read_keypair(&mut keypair.as_bytes());
    match maybe_keypair {
        Ok(keypair) => keypair,
        Err(_) => {
            let path = std::path::PathBuf::from_str(&*shellexpand::tilde(keypair)).unwrap();
            keypair::read_keypair_file(path)
                .unwrap_or_else(|_| panic!("Failed to read keypair from {}", keypair))
        }
    }
}

pub fn pubkey_from_cli(pubkey: &str) -> Pubkey {
    match Pubkey::from_str(pubkey) {
        Ok(p) => p,
        Err(_) => keypair_from_cli(pubkey).pubkey(),
    }
}

fn to_readonly_account_meta(pubkey: Pubkey) -> AccountMeta {
    AccountMeta {
        pubkey,
        is_writable: false,
        is_signer: false,
    }
}

fn to_writable_account_meta(pubkey: Pubkey) -> AccountMeta {
    AccountMeta {
        pubkey,
        is_writable: true,
        is_signer: false,
    }
}<|MERGE_RESOLUTION|>--- conflicted
+++ resolved
@@ -159,45 +159,8 @@
                 Some(tuple) => tuple.1.fixed.account_num + 1,
                 None => 0u32,
             };
-<<<<<<< HEAD
-            program
-                .request()
-                .instruction(Instruction {
-                    program_id: mango_v4::id(),
-                    accounts: anchor_lang::ToAccountMetas::to_account_metas(
-                        &mango_v4::accounts::AccountCreate {
-                            group,
-                            owner: payer.pubkey(),
-                            account: {
-                                Pubkey::find_program_address(
-                                    &[
-                                        group.as_ref(),
-                                        b"MangoAccount".as_ref(),
-                                        payer.pubkey().as_ref(),
-                                        &account_num.to_le_bytes(),
-                                    ],
-                                    &mango_v4::id(),
-                                )
-                                .0
-                            },
-                            payer: payer.pubkey(),
-                            system_program: System::id(),
-                        },
-                        None,
-                    ),
-                    data: anchor_lang::InstructionData::data(
-                        &mango_v4::instruction::AccountCreate {
-                            account_num,
-                            name: mango_account_name.to_owned(),
-                            account_size: AccountSize::Small,
-                        },
-                    ),
-                })
-                .send()
-                .map_err(prettify_client_error)
-=======
+
             Self::create_account(client, group, owner, payer, account_num, mango_account_name)
->>>>>>> 3a8004d6
                 .context("Failed to create account...")?;
         }
         let mango_account_tuples = fetch_mango_accounts(&program, group, owner.pubkey())?;
