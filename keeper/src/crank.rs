--- conflicted
+++ resolved
@@ -26,12 +26,8 @@
         .keys()
         // TokenUpdateIndexAndRate is known to take max 71k cu
         // from cargo test-bpf local tests
-<<<<<<< HEAD
-        .chunks(5)
-=======
         // chunk size of 8 seems to be max before encountering "VersionedTransaction too large" issues
         .chunks(8)
->>>>>>> 0abfd796
         .into_iter()
         .map(|chunk| {
             loop_update_index_and_rate(
